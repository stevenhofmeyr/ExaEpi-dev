/*! @file AgentContainer.H
    \brief Contains #AgentContainer class and related structs
*/
#ifndef AGENT_CONTAINER_H_
#define AGENT_CONTAINER_H_

#include <vector>
#include <string>
#include <array>

#include <AMReX_BoxArray.H>
#include <AMReX_DistributionMapping.H>
#include <AMReX_Geometry.H>
#include <AMReX_GpuDevice.H>
#include <AMReX_IntVect.H>
#include <AMReX_Particles.H>
#include <AMReX_iMultiFab.H>
#include <AMReX_Vector.H>

#include "Utils.H"
#include "AgentDefinitions.H"
#include "DemographicData.H"
#include "DiseaseParm.H"
#include "DiseaseStatus.H"
#include "HospitalModel.H"
#include "InteractionModelLibrary.H"
#include "UrbanPopData.H"
#include "CaseData.H"

/*! \brief Derived class from ParticleContainer that defines agents and their functions */
class AgentContainer
    : public amrex::ParticleContainer<0, 0, RealIdx::nattribs, IntIdx::nattribs>
{

    using PCType = AgentContainer;
    using PType = ParticleType;
    using PTileType = ParticleTileType;
    using PTDType = PTileType::ParticleTileDataType;
    using IntModel = InteractionModel<PCType,PTileType,PTDType,PType>;

    using MFPtr = std::unique_ptr<MultiFab>;
    using MFPtrVec = std::vector<MFPtr>;

public:

    /*! Constructor:
     *  + Initializes particle container for agents
     *  + Read in contact probabilities from command line input file
     *  + Read in disease parameters from command line input file
    */
    AgentContainer (const amrex::Geometry            & a_geom,  /*!< Physical domain */
                    const amrex::DistributionMapping & a_dmap,  /*!< Distribution mapping */
                    const amrex::BoxArray            & a_ba,    /*!< Box array */
                    const int                        & a_num_diseases, /*!< Number of diseases */
                    const std::vector<std::string>   & a_disease_names /*!< names of the diseases */)
        : amrex::ParticleContainer< 0,
                                    0,
                                    RealIdx::nattribs,
                                    IntIdx::nattribs> (a_geom, a_dmap, a_ba),
          student_counts(a_ba, a_dmap, SchoolType::total_school_type, 0)
    {
        BL_PROFILE("AgentContainer::AgentContainer");

        m_num_diseases = a_num_diseases;
        AMREX_ASSERT(m_num_diseases < ExaEpi::max_num_diseases);
        m_disease_names = a_disease_names;

        student_counts.setVal(0);  // Initialize the MultiFab to zero

        add_attributes();

        {
            amrex::ParmParse pp("agent");
            pp.query("symptomatic_withdraw", m_symptomatic_withdraw);
            pp.query("shelter_compliance", m_shelter_compliance);
            pp.query("symptomatic_withdraw_compliance", m_symptomatic_withdraw_compliance);
            pp.queryarr("student_teacher_ratios", student_teacher_ratios);

        }

        {
            using namespace ExaEpi;

            /* Create the interaction model objects and push to container */
            m_interactions.clear();
            m_interactions[InteractionNames::generic] = new InteractionModGeneric<PCType,PTileType,PTDType,PType>;
            m_interactions[InteractionNames::home] = new InteractionModHome<PCType,PTileType,PTDType,PType>;
            m_interactions[InteractionNames::work] = new InteractionModWork<PCType,PTileType,PTDType,PType>;
            m_interactions[InteractionNames::school] = new InteractionModSchool<PCType,PTileType,PTDType,PType>;
            m_interactions[InteractionNames::nborhood] = new InteractionModNborhood<PCType,PTileType,PTDType,PType>;
            m_interactions[InteractionNames::random] = new InteractionModRandom<PCType,PTileType, PTDType, PType>;

            m_hospital = std::make_unique<HospitalModel<PCType,PTileType,PTDType,PType>>();
        }

        h_parm.resize(m_num_diseases);
        d_parm.resize(m_num_diseases);

        for (int d = 0; d < m_num_diseases; d++) {
            h_parm[d] = new DiseaseParm{};
            d_parm[d] = (DiseaseParm*)amrex::The_Arena()->alloc(sizeof(DiseaseParm));

            h_parm[d]->readContact();
            // first read inputs common to all diseases
            h_parm[d]->readInputs("disease");
            // now read any disease-specific input, if available
            h_parm[d]->readInputs(std::string("disease_"+m_disease_names[d]));
            h_parm[d]->Initialize();

#ifdef AMREX_USE_GPU
            amrex::Gpu::htod_memcpy(d_parm[d], h_parm[d], sizeof(DiseaseParm));
#else
            std::memcpy(d_parm[d], h_parm[d], sizeof(DiseaseParm));
#endif
        }
    }

    void initAgentsCensus (BoxArray &ba, DistributionMapping &dm, DemographicData& demo);

    void initAgentsUrbanPop (BoxArray &ba, DistributionMapping &dm, UrbanPop::UrbanPopData &urban_pop, const int nborhood_size,
                             const int workgroup_size);

    void morningCommute(amrex::MultiFab&);

    void eveningCommute(amrex::MultiFab&);

    void interactDay(amrex::MultiFab&);

    void interactEvening(amrex::MultiFab&);

    void interactNight(amrex::MultiFab&);

<<<<<<< HEAD
    //void moveAgentsRandomWalk ();
=======
    void interactRandomTravel(amrex::MultiFab&, AgentContainer& on_travel_pc);

    void moveAgentsRandomWalk ();
>>>>>>> 68e4fefe

    void moveRandomTravel (const amrex::iMultiFab& unit_mf);

    void returnRandomTravel (const AgentContainer& on_travel_pc);

    void updateStatus (MFPtrVec&);

    void infectAgents ();

    void shelterStart ();

    void shelterStop ();

    void generateCellData (amrex::MultiFab& mf) const;

    std::array<amrex::Long, 9> getTotals (const int);

    void moveAgentsToWork ();

    void moveAgentsToHome ();

    /*! \brief Return bin pointer at a given mfi, tile and model name */
    inline amrex::DenseBins<PType>* getBins( const std::pair<int,int>& a_idx,
                                             const std::string& a_mod_name )
    {
        BL_PROFILE("AgentContainer::getBins");
        if (a_mod_name == ExaEpi::InteractionNames::home) {
            return &m_bins_home[a_idx];
        } else if (    (a_mod_name == ExaEpi::InteractionNames::work)
                    || (a_mod_name == ExaEpi::InteractionNames::school) ) {
            return &m_bins_work[a_idx];
        } else if (a_mod_name == ExaEpi::InteractionNames::nborhood) {
            if (m_at_work) { return &m_bins_work[a_idx]; }
            else           { return &m_bins_home[a_idx]; }
        } else if (a_mod_name == ExaEpi::InteractionNames::random) {
            return &m_bins_random[a_idx];
        } else {
            amrex::Abort("Invalid a_mod_name!");
            return nullptr;
        }
    }

    /*! \brief Return flag indicating if agents are at work */
    inline bool isAtWork() const {
        return m_at_work;
    }

    /*! \brief Return disease parameters object pointer (host) */
    inline const DiseaseParm* getDiseaseParameters_h (int d /*!< disease index */) const {
        return h_parm[d];
    }

    /*! \brief Return disease parameters object pointer (device) */
    inline const DiseaseParm* getDiseaseParameters_d (int d /*!< disease index */) const {
        return d_parm[d];
    }

    /*! \brief Return the number of diseases */
    inline int numDiseases() const {
        return m_num_diseases;
    }

    /* Since read_workerflow update worker status Unit-wise and not community-wise - Get total teacher needed for each unit */
    inline const amrex::Gpu::DeviceVector<int>& getUnitTeacherCounts() const {
        return unit_teacher_counts_d;
    }
    inline const amrex::Gpu::DeviceVector<int>& getCommDayCrTeacherCounts() const {
        return comm_teacher_counts_daycr_d;
    }
    inline const amrex::Gpu::DeviceVector<int>& getCommHighTeacherCounts() const {
        return comm_teacher_counts_high_d;
    }
    inline const amrex::Gpu::DeviceVector<int>& getCommMiddleTeacherCounts() const {
        return comm_teacher_counts_middle_d;
    }
    inline const amrex::Gpu::DeviceVector<int>& getCommElem3TeacherCounts() const {
        return comm_teacher_counts_elem3_d;
    }
    inline const amrex::Gpu::DeviceVector<int>& getCommElem4TeacherCounts() const {
        return comm_teacher_counts_elem4_d;
    }
    inline const amrex::Gpu::DeviceVector<int>& getCommTeacherCounts() const {
        return comm_teacher_counts_total_d;
    }

    /*! \brief return the symptomatic withdrawal status */
    inline int symptomaticWithdraw() const {
        return m_symptomatic_withdraw;
    }

    /*! \brief return the symptomatic withdrawal compliance */
    inline amrex::Real symptomaticWithdrawCompliance() const {
        return m_symptomatic_withdraw_compliance;
    }


    void writeAgentsFile(const std::string &fname, int step_number);

    void infectAgents (const CaseData &cases);

    // only defined for the Census initialization
    iMultiFab num_residents;    /*!< Number of residents in each community (grid cell);
                                       component 0: age under 5,
                                       component 1: age group 5-17,
                                       component 2: age group 18-29,
                                       component 3: age group 30-64,
                                       component 4: age group 65+,
                                       component 4: total. */
    iMultiFab unit_mf;          /*!< Unit number of each community */
    iMultiFab FIPS_mf;          /*!< FIPS code (component 0) and
                                       census tract number (component 1)
                                       of each community */
    iMultiFab comm_mf;          /*!< Community number */

    short ic_type;

protected:

<<<<<<< HEAD
    amrex::Real min_pos_x = 0;
    amrex::Real min_pos_y = 0;

    int m_symptomatic_withdraw = 1;
=======
    amrex::iMultiFab student_counts;
    amrex::Gpu::DeviceVector<int> unit_teacher_counts_d;
    amrex::Gpu::DeviceVector<int> comm_teacher_counts_total_d;
    amrex::Gpu::DeviceVector<int> comm_teacher_counts_high_d;
    amrex::Gpu::DeviceVector<int> comm_teacher_counts_middle_d;
    amrex::Gpu::DeviceVector<int> comm_teacher_counts_elem3_d;
    amrex::Gpu::DeviceVector<int> comm_teacher_counts_elem4_d;
    amrex::Gpu::DeviceVector<int> comm_teacher_counts_daycr_d;
    std::vector<long> student_teacher_ratios = {20, 20, 20, 20, 20, 1000000000}; // ignore daycare teachers since daycare interaction isnt handled yet!
>>>>>>> 68e4fefe

    int m_num_diseases; /*!< Number of diseases */
    std::vector<std::string> m_disease_names; /*!< names of the diseases */

    int m_symptomatic_withdraw = 1; /*!< whether symptomatic agents withdraw or not */

    amrex::Real m_shelter_compliance = 0.95_rt; /*!< Shelter-in-place compliance rate */
    amrex::Real m_symptomatic_withdraw_compliance = 0.95_rt; /*!< Symptomatic withdrawal compliance rate */

    std::vector<DiseaseParm*> h_parm;    /*!< Disease parameters */
    std::vector<DiseaseParm*> d_parm;    /*!< Disease parameters (GPU device) */

    /*! Map of home bins (of agents) indexed by MultiFab iterator and tile index;
        see AgentContainer::interactAgentsHomeWork() */
    std::map<std::pair<int, int>, amrex::DenseBins<PType> > m_bins_home;
    /*! Map of work bins (of agents) indexed by MultiFab iterator and tile index;
        see AgentContainer::interactAgentsHomeWork() */
    std::map<std::pair<int, int>, amrex::DenseBins<PType> > m_bins_work;
    /*! Map of random travel bins (of agents) indexed by MultiFab iterator and tile index;
        see AgentContainer::interactAgentsRandom() */
    std::map<std::pair<int, int>, amrex::DenseBins<PType> > m_bins_random;

    std::map<std::string,IntModel*> m_interactions; /*!< Map of interaction models */
    std::unique_ptr<HospitalModel<PCType,PTileType,PTDType,PType>> m_hospital; /*!< hospital model */

    /*! Flag to indicate if agents are at work */
    bool m_at_work;

    /*! Disease status update model */
    DiseaseStatus<PCType,PTileType,PTDType,PType> m_disease_status;

    /*! \brief queries if a given interaction type (model) is available */
    inline bool haveInteractionModel( const std::string& a_mod_name ) const
    {
        BL_PROFILE("AgentContainer::haveInteractionModel");
        std::map<std::string,IntModel*>::const_iterator it(m_interactions.find(a_mod_name));
        return (it != m_interactions.end());
    }
<<<<<<< HEAD
=======

    /*! \brief Add runtime SoA attributes */
    void add_attributes();
>>>>>>> 68e4fefe
};

using AgentIterator = typename AgentContainer::ParIterType;

#endif<|MERGE_RESOLUTION|>--- conflicted
+++ resolved
@@ -130,15 +130,11 @@
 
     void interactNight(amrex::MultiFab&);
 
-<<<<<<< HEAD
-    //void moveAgentsRandomWalk ();
-=======
     void interactRandomTravel(amrex::MultiFab&, AgentContainer& on_travel_pc);
 
     void moveAgentsRandomWalk ();
->>>>>>> 68e4fefe
-
-    void moveRandomTravel (const amrex::iMultiFab& unit_mf);
+
+    void moveRandomTravel ();
 
     void returnRandomTravel (const AgentContainer& on_travel_pc);
 
@@ -235,7 +231,7 @@
 
     void writeAgentsFile(const std::string &fname, int step_number);
 
-    void infectAgents (const CaseData &cases);
+    void infectAgents (const CaseData &cases, int disease_i);
 
     // only defined for the Census initialization
     iMultiFab num_residents;    /*!< Number of residents in each community (grid cell);
@@ -255,12 +251,9 @@
 
 protected:
 
-<<<<<<< HEAD
     amrex::Real min_pos_x = 0;
     amrex::Real min_pos_y = 0;
 
-    int m_symptomatic_withdraw = 1;
-=======
     amrex::iMultiFab student_counts;
     amrex::Gpu::DeviceVector<int> unit_teacher_counts_d;
     amrex::Gpu::DeviceVector<int> comm_teacher_counts_total_d;
@@ -270,7 +263,6 @@
     amrex::Gpu::DeviceVector<int> comm_teacher_counts_elem4_d;
     amrex::Gpu::DeviceVector<int> comm_teacher_counts_daycr_d;
     std::vector<long> student_teacher_ratios = {20, 20, 20, 20, 20, 1000000000}; // ignore daycare teachers since daycare interaction isnt handled yet!
->>>>>>> 68e4fefe
 
     int m_num_diseases; /*!< Number of diseases */
     std::vector<std::string> m_disease_names; /*!< names of the diseases */
@@ -309,12 +301,9 @@
         std::map<std::string,IntModel*>::const_iterator it(m_interactions.find(a_mod_name));
         return (it != m_interactions.end());
     }
-<<<<<<< HEAD
-=======
 
     /*! \brief Add runtime SoA attributes */
     void add_attributes();
->>>>>>> 68e4fefe
 };
 
 using AgentIterator = typename AgentContainer::ParIterType;
