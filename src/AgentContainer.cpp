/*! @file AgentContainer.cpp
    \brief Function implementations for #AgentContainer class
*/

#include "AgentContainer.H"

using namespace amrex;

using std::string;
using std::to_string;

using ParallelDescriptor::MyProc;
using ParallelDescriptor::NProcs;

/*! \brief Assigns school by taking a random number between 0 and 100, and using
 *  default distribution to choose elementary/middle/high school. */
AMREX_GPU_DEVICE AMREX_FORCE_INLINE
int assign_school (const int nborhood, const amrex::RandomEngine& engine) {
    int il4 = amrex::Random_int(100, engine);
    int school = -1;

    if (il4 < 36) {
        school = 3 + (nborhood / 2);  /* elementary school */
    }
    else if (il4 < 68) {
        school = 2;  /* middle school */
    }

    else if (il4 < 93) {
        school = 1;  /* high school */
    }
    else {
        school = 0;  /* not in school, presumably 18-year-olds or some home-schooled */
    }
    return school;
}

<<<<<<< HEAD
/*! \brief Shuffle the elements of a given vector */
void randomShuffle (std::vector<int>& vec /*!< Vector to be shuffled */)
=======
/*! Add runtime SoA attributes */
void AgentContainer::add_attributes()
{
    const bool communicate_this_comp = true;
    {
        int count(0);
        for (int i = 0; i < m_num_diseases*RealIdxDisease::nattribs; i++) {
            AddRealComp(communicate_this_comp);
            count++;
        }
        Print() << "Added " << count << " real-type run-time SoA attibute(s).\n";
    }
    {
        int count(0);
        for (int i = 0; i < m_num_diseases*IntIdxDisease::nattribs; i++) {
            AddIntComp(communicate_this_comp);
            count++;
        }
        Print() << "Added " << count << " integer-type run-time SoA attibute(s).\n";
    }
    return;
}

/*! \brief Initialize agents for ExaEpi::ICType::Demo */
void AgentContainer::initAgentsDemo (iMultiFab& /*num_residents*/,
                                     iMultiFab& /*unit_mf*/,
                                     iMultiFab& /*FIPS_mf*/,
                                     iMultiFab& /*comm_mf*/,
                                     DemographicData& /*demo*/)
>>>>>>> 68e4fefe
{
    std::random_device rd;
    std::mt19937 g(rd());
    std::shuffle(vec.begin(), vec.end(), g);
}

AMREX_GPU_DEVICE AMREX_FORCE_INLINE
void set_particle_pos(Real &p1, Real &p2, int x, int y, Real dx, Real dy, short _ic_type, Real min_pos_x, Real min_pos_y) {
    if (_ic_type == ExaEpi::ICType::Census) {
        p1 = ((Real)x + 0.5_rt) * dx;
        p2 = ((Real)y + 0.5_rt) * dy;
    } else if (_ic_type == ExaEpi::ICType::UrbanPop) {
        p1 = (Real)x * dx + min_pos_x;
        p2 = (Real)y * dy + min_pos_y;
    } else {
        Abort("ic_type not supported");
    }
<<<<<<< HEAD
=======

    // copy data to GPU
    amrex::Gpu::DeviceVector<int> cell_pops_d(cell_pops.size());
    amrex::Gpu::DeviceVector<int> cell_offsets_d(cell_pops.size()+1);
    Gpu::copy(Gpu::hostToDevice, cell_pops.begin(), cell_pops.end(),
              cell_pops_d.begin());
    Gpu::exclusive_scan(cell_pops_d.begin(), cell_pops_d.end(), cell_offsets_d.begin());

    amrex::Gpu::DeviceVector<int> cell_indices_d(cell_indices.size());
    Gpu::copy(Gpu::hostToDevice, cell_indices.begin(), cell_indices.end(), cell_indices_d.begin());

    // Fill in particle data in each cell
    auto& ptile = DefineAndReturnParticleTile(0, 0, 0);
    ptile.resize(np_this_rank);

    auto& soa   = ptile.GetStructOfArrays();
    auto& aos   = ptile.GetArrayOfStructs();
    auto pstruct_ptr = aos().data();

    int i_RT = IntIdx::nattribs;
    int r_RT = RealIdx::nattribs;
    int n_disease = m_num_diseases;

    GpuArray<int*,ExaEpi::max_num_diseases> status_ptrs, strain_ptrs;
    GpuArray<ParticleReal*,ExaEpi::max_num_diseases> counter_ptrs;
    for (int d = 0; d < n_disease; d++) {
        status_ptrs[d] = soa.GetIntData(i_RT+i0(d)+IntIdxDisease::status).data();
        strain_ptrs[d] = soa.GetIntData(i_RT+i0(d)+IntIdxDisease::strain).data();
        counter_ptrs[d] = soa.GetRealData(r_RT+r0(d)+RealIdxDisease::disease_counter).data();
    }

    auto cell_offsets_ptr = cell_offsets_d.data();
    auto cell_indices_ptr = cell_indices_d.data();

    amrex::ParallelForRNG( ncell_this_rank,
    [=] AMREX_GPU_DEVICE (int i_this_rank, RandomEngine const& engine) noexcept
    {
        int cell_id = i_this_rank + ibegin;
        int ind = cell_indices_ptr[cell_id];

        int cell_start = cell_offsets_ptr[ind];
        int cell_stop = cell_offsets_ptr[ind+1];

        int idx = cell_id % ncell;
        int idy = cell_id / ncell;

        for (int i = cell_start; i < cell_stop; ++i) {
            auto& p = pstruct_ptr[i];
            p.pos(0) = idx + 0.5_rt;
            p.pos(1) = idy + 0.5_rt;
            p.id() = i;
            p.cpu() = 0;

            for (int d = 0; d < n_disease; d++) {
                counter_ptrs[d][i] = 0.0_rt;
                strain_ptrs[d][i] = 0;

                if (amrex::Random(engine) < 1e-6) {
                    status_ptrs[d][i] = 1;
                    if (amrex::Random(engine) < 0.3) {
                        strain_ptrs[d][i] = 1;
                    }
                }
            }
        }
    });

    amrex::Print() << "Initial Redistribute... ";

    Redistribute();

    amrex::Print() << "... finished initialization\n";
>>>>>>> 68e4fefe
}

/*! \brief Initialize agents for ExaEpi::ICType::Census
 *  + Define and allocate the following integer MultiFabs:
 *    + num_families: number of families; has 7 components, each component is the
 *      number of families of size (component+1)
 *    + fam_offsets: offset array for each family (i.e., each component of each grid cell), where the
 *      offset is the total number of people before this family while iterating over the grid.
 *    + fam_id: ID array for each family ()i.e., each component of each grid cell, where the ID is the
 *      total number of families before this family while iterating over the grid.
 *  + At each grid cell in each box/tile on each processor:
 *    + Set community number.
 *    + Find unit number for this community; specify that a part of this unit is on this processor;
 *      set unit number, FIPS code, and census tract number at this grid cell (community).
 *    + Set community size: 2000 people, unless this is the last community of a unit, in which case
 *      the remaining people if > 1000 (else 0).
 *    + Compute cumulative distribution (on a scale of 0-1000) of household size ranging from 1 to 7:
 *      initialize with default distributions, then compute from census data if available.
 *    + For each person in this community, generate a random integer between 0 and 1000; based on its
 *      value, assign this person to a household of a certain size (1-7) based on the cumulative
 *      distributions above.
 *  + Compute total number of agents (people), family offsets and IDs over the box/tile.
 *  + Allocate particle container AoS and SoA arrays for the computed number of agents.
 *  + At each grid cell in each box/tile on each processor, and for each component (where component
 *    corresponds to family size):
 *    + Compute percentage of school age kids (kids of age 5-17 as a fraction of total kids - under 5
 *      plus 5-17), if available in census data or set to default (76%).
 *    + For each agent at this grid cell and family size (component):
 *      + Find age group by generating a random integer (0-100) and using default age distributions.
 *        Look at code to see the algorithm for family size > 1.
 *      + Set agent position at the center of this grid cell.
 *      + Initialize status and day counters.
 *      + Set age group and family ID.
 *      + Set home location to current grid cell.
 *      + Initialize work location to current grid cell. Actual work location is set in
 *        ExaEpi::read_workerflow().
 *      + Set neighborhood and work neighborhood values. Actual work neighborhood is set
 *        in ExaEpi::read_workerflow().
 *      + Initialize workgroup to 0. It is set in ExaEpi::read_workerflow().
 *      + If age group is 5-17, assign a school based on neighborhood (#assign_school).
 *  + Copy everything to GPU device.
*/
void AgentContainer::initAgentsCensus (BoxArray &ba, DistributionMapping &dm, DemographicData& demo)
{
    BL_PROFILE("initAgentsCensus");

    ic_type = ExaEpi::ICType::Census;

    const Box& domain = Geom(0).Domain();

    num_residents.define(ba, dm, 6, 0);
    unit_mf.define(ba, dm, 1, 0);
    FIPS_mf.define(ba, dm, 2, 0);
    comm_mf.define(ba, dm, 1, 0);

    num_residents.setVal(0);
    unit_mf.setVal(-1);
    FIPS_mf.setVal(-1);
    comm_mf.setVal(-1);

    iMultiFab num_families(num_residents.boxArray(), num_residents.DistributionMap(), 7, 0);
    iMultiFab fam_offsets (num_residents.boxArray(), num_residents.DistributionMap(), 7, 0);
    iMultiFab fam_id (num_residents.boxArray(), num_residents.DistributionMap(), 7, 0);
    num_families.setVal(0);

    auto Nunit = demo.Nunit;
    auto Ncommunity = demo.Ncommunity;
    unit_teacher_counts_d.resize(Nunit, 0);
    /* One can decide to define a iMultifab teachercounts -- but, data locality might be challenging*/
    comm_teacher_counts_total_d.resize(Ncommunity, 0);
    comm_teacher_counts_high_d.resize(Ncommunity, 0);
    comm_teacher_counts_middle_d.resize(Ncommunity, 0);
    comm_teacher_counts_elem3_d.resize(Ncommunity, 0);
    comm_teacher_counts_elem4_d.resize(Ncommunity, 0);
    comm_teacher_counts_daycr_d.resize(Ncommunity, 0);

    amrex::Gpu::DeviceVector<long> student_teacher_ratios_d(student_teacher_ratios.size());
    amrex::Gpu::copy(amrex::Gpu::hostToDevice, student_teacher_ratios.begin(), student_teacher_ratios.end(), student_teacher_ratios_d.begin());

#ifdef AMREX_USE_OMP
#pragma omp parallel if (Gpu::notInLaunchRegion())
#endif
    for (MFIter mfi(unit_mf, TilingIfNotGPU()); mfi.isValid(); ++mfi)
    {
        auto unit_arr = unit_mf[mfi].array();
        auto FIPS_arr = FIPS_mf[mfi].array();
        auto comm_arr = comm_mf[mfi].array();
        auto nf_arr = num_families[mfi].array();
        auto nr_arr = num_residents[mfi].array();

        auto unit_on_proc = demo.Unit_on_proc_d.data();
        auto Start = demo.Start_d.data();
        auto FIPS = demo.FIPS_d.data();
        auto Tract = demo.Tract_d.data();
        auto Population = demo.Population_d.data();

        auto H1 = demo.H1_d.data();
        auto H2 = demo.H2_d.data();
        auto H3 = demo.H3_d.data();
        auto H4 = demo.H4_d.data();
        auto H5 = demo.H5_d.data();
        auto H6 = demo.H6_d.data();
        auto H7 = demo.H7_d.data();

        auto N5  = demo.N5_d.data();
        auto N17 = demo.N17_d.data();
        //auto N29 = demo.N29_d.data();
        //auto N64 = demo.N64_d.data();
        //auto N65plus = demo.N65plus_d.data();

        auto ratios = student_teacher_ratios_d.dataPtr();
        auto unit_teacher_counts_d_ptr = unit_teacher_counts_d.data();
        auto comm_teacher_counts_total_d_ptr = comm_teacher_counts_total_d.data();
        auto comm_teacher_counts_high_d_ptr = comm_teacher_counts_high_d.data();
        auto comm_teacher_counts_middle_d_ptr = comm_teacher_counts_middle_d.data();
        auto comm_teacher_counts_elem3_d_ptr = comm_teacher_counts_elem3_d.data();
        auto comm_teacher_counts_elem4_d_ptr = comm_teacher_counts_elem4_d.data();
        auto comm_teacher_counts_daycr_d_ptr = comm_teacher_counts_daycr_d.data();

        auto bx = mfi.tilebox();
        amrex::ParallelForRNG(bx, [=] AMREX_GPU_DEVICE (int i, int j, int k, amrex::RandomEngine const& engine) noexcept
        {
            int community = (int) domain.index(IntVect(AMREX_D_DECL(i, j, k)));
            if (community >= Ncommunity) { return; }
            comm_arr(i, j, k) = community;

            int unit = 0;
            while (community >= Start[unit+1]) { unit++; }
            unit_on_proc[unit] = 1;
            unit_arr(i, j, k) = unit;
            FIPS_arr(i, j, k, 0) = FIPS[unit];
            FIPS_arr(i, j, k, 1) = Tract[unit];

            int community_size;
            if (Population[unit] < (1000 + 2000*(community - Start[unit]))) {
                community_size = 0;  /* Don't set up any residents; workgroup-only */
            }
            else {
                community_size = 2000;   /* Standard 2000-person community */
            }

            int p_hh[7] = {330, 670, 800, 900, 970, 990, 1000};
            int num_hh = H1[unit] + H2[unit] + H3[unit] +
                H4[unit] + H5[unit] + H6[unit] + H7[unit];
            if (num_hh) {
                p_hh[0] = 1000 * H1[unit] / num_hh;
                p_hh[1] = 1000* (H1[unit] + H2[unit]) / num_hh;
                p_hh[2] = 1000* (H1[unit] + H2[unit] + H3[unit]) / num_hh;
                p_hh[3] = 1000* (H1[unit] + H2[unit] + H3[unit] + H4[unit]) / num_hh;
                p_hh[4] = 1000* (H1[unit] + H2[unit] + H3[unit] +
                                 H4[unit] + H5[unit]) / num_hh;
                p_hh[5] = 1000* (H1[unit] + H2[unit] + H3[unit] +
                                 H4[unit] + H5[unit] + H6[unit]) / num_hh;
                p_hh[6] = 1000;
            }

            int npeople = 0;
            while (npeople < community_size + 1) {
                int il  = amrex::Random_int(1000, engine);

                int family_size = 1;
                while (il > p_hh[family_size]) { ++family_size; }
                AMREX_ASSERT(family_size > 0);
                AMREX_ASSERT(family_size <= 7);

                nf_arr(i, j, k, family_size-1) += 1;
                npeople += family_size;
            }

            AMREX_ASSERT(npeople == nf_arr(i, j, k, 0) +
                         2*nf_arr(i, j, k, 1) +
                         3*nf_arr(i, j, k, 2) +
                         4*nf_arr(i, j, k, 3) +
                         5*nf_arr(i, j, k, 4) +
                         6*nf_arr(i, j, k, 5) +
                         7*nf_arr(i, j, k, 6));

            nr_arr(i, j, k, 5) = npeople;
        });

        int nagents;
        int ncomp = num_families[mfi].nComp();
        int ncell = num_families[mfi].numPts();
        {
            BL_PROFILE("setPopulationCounts_prefixsum")
            const int* in = num_families[mfi].dataPtr();
            int* out = fam_offsets[mfi].dataPtr();
            nagents = Scan::PrefixSum<int>(ncomp*ncell,
                            [=] AMREX_GPU_DEVICE (int i) -> int {
                                int comp = i / ncell;
                                return (comp+1)*in[i];
                            },
                            [=] AMREX_GPU_DEVICE (int i, int const& x) { out[i] = x; },
                                               Scan::Type::exclusive, Scan::retSum);
        }
        {
            BL_PROFILE("setFamily_id_prefixsum")
            const int* in = num_families[mfi].dataPtr();
            int* out = fam_id[mfi].dataPtr();
            Scan::PrefixSum<int>(ncomp*ncell,
                                 [=] AMREX_GPU_DEVICE (int i) -> int {
                                     return in[i];
                                 },
                                 [=] AMREX_GPU_DEVICE (int i, int const& x) { out[i] = x; },
                                 Scan::Type::exclusive, Scan::retSum);
        }

        auto offset_arr = fam_offsets[mfi].array();
        auto fam_id_arr = fam_id[mfi].array();
        auto& agents_tile = DefineAndReturnParticleTile(0, mfi);
        agents_tile.resize(nagents);
        auto aos = &agents_tile.GetArrayOfStructs()[0];
        auto& soa = agents_tile.GetStructOfArrays();

        auto age_group_ptr = soa.GetIntData(IntIdx::age_group).data();
        auto family_ptr = soa.GetIntData(IntIdx::family).data();
        auto home_i_ptr = soa.GetIntData(IntIdx::home_i).data();
        auto home_j_ptr = soa.GetIntData(IntIdx::home_j).data();
        auto work_i_ptr = soa.GetIntData(IntIdx::work_i).data();
        auto work_j_ptr = soa.GetIntData(IntIdx::work_j).data();
        auto hosp_i_ptr = soa.GetIntData(IntIdx::hosp_i).data();
        auto hosp_j_ptr = soa.GetIntData(IntIdx::hosp_j).data();
        auto nborhood_ptr = soa.GetIntData(IntIdx::nborhood).data();
        auto school_ptr = soa.GetIntData(IntIdx::school).data();
        auto workgroup_ptr = soa.GetIntData(IntIdx::workgroup).data();
<<<<<<< HEAD
=======
        auto work_nborhood_ptr = soa.GetIntData(IntIdx::work_nborhood).data();
        auto random_travel_ptr = soa.GetIntData(IntIdx::random_travel).data();

        int i_RT = IntIdx::nattribs;
        int r_RT = RealIdx::nattribs;
        int n_disease = m_num_diseases;

        GpuArray<int*,ExaEpi::max_num_diseases> status_ptrs;
        GpuArray<ParticleReal*,ExaEpi::max_num_diseases> counter_ptrs, timer_ptrs;
        for (int d = 0; d < n_disease; d++) {
            status_ptrs[d] = soa.GetIntData(i_RT+i0(d)+IntIdxDisease::status).data();
            counter_ptrs[d] = soa.GetRealData(r_RT+r0(d)+RealIdxDisease::disease_counter).data();
            timer_ptrs[d] = soa.GetRealData(r_RT+r0(d)+RealIdxDisease::treatment_timer).data();
        }
>>>>>>> 68e4fefe

        auto dx = ParticleGeom(0).CellSizeArray();
        auto myproc = MyProc();

        auto student_counts_arr = student_counts[mfi].array();

        Long pid;
#ifdef AMREX_USE_OMP
#pragma omp critical (init_agents_nextid)
#endif
        {
            pid = PType::NextID();
            PType::NextID(pid+nagents);
        }
        AMREX_ALWAYS_ASSERT_WITH_MESSAGE(
            static_cast<Long>(pid + nagents) < LastParticleID,
            "Error: overflow on agent id numbers!");

        amrex::ParallelForRNG(bx, ncomp, [=] AMREX_GPU_DEVICE (int i, int j, int k, int n, amrex::RandomEngine const& engine) noexcept
        {
            int nf = nf_arr(i, j, k, n);
            if (nf == 0) return;

            int unit = unit_arr(i, j, k);
            int community = comm_arr(i, j, k);
            int family_id_start = fam_id_arr(i, j, k, n);
            int family_size = n + 1;
            int num_to_add = family_size * nf;

            int community_size;
            if (Population[unit] < (1000 + 2000*(community - Start[unit]))) {
                community_size = 0;  /* Don't set up any residents; workgroup-only */
            }
            else {
                community_size = 2000;   /* Standard 2000-person community */
            }

            int p_schoolage = 0;
            if (community_size) {  // Only bother for residential communities
                if (N5[unit] + N17[unit]) {
                    p_schoolage = 100*N17[unit] / (N5[unit] + N17[unit]);
                }
                else {
                    p_schoolage = 76;
                }
            }

            int start = offset_arr(i, j, k, n);
            int nborhood = 0;
            for (int ii = 0; ii < num_to_add; ++ii) {
                int ip = start + ii;
                auto& agent = aos[ip];
                int il2 = amrex::Random_int(100, engine);
                if (ii % family_size == 0) {
                    nborhood = amrex::Random_int(4, engine);
                }
                int age_group = -1;

                if (family_size == 1) {
                    if (il2 < 28) { age_group = 4; }      /* single adult age 65+   */
                    else if (il2 < 68) { age_group = 3; } /* age 30-64 (ASSUME 40%) */
                    else { age_group = 2; }               /* single adult age 19-29 */
                    nr_arr(i, j, k, age_group) += 1;
                } else if (family_size == 2) {
                    if (il2 == 0) {
                        /* 1% probability of one parent + one child */
                        int il3 = amrex::Random_int(100, engine);
                        if (il3 < 2) { age_group = 4; }        /* one parent, age 65+ */
                        else if (il3 < 62) { age_group = 3; }  /* one parent 30-64 (ASSUME 60%) */
                        else { age_group = 2; }                /* one parent 19-29 */
                        nr_arr(i, j, k, age_group) += 1;
                        if (((int) amrex::Random_int(100, engine)) < p_schoolage) {
                            age_group = 1; /* 22.0% of total population ages 5-18 */
                        } else {
                            age_group = 0;   /* 6.8% of total population ages 0-4 */
                        }
                        nr_arr(i, j, k, age_group) += 1;
                    } else {
                        /* 2 adults, 28% over 65 (ASSUME both same age group) */
                        if (il2 < 28) { age_group = 4; }      /* single adult age 65+ */
                        else if (il2 < 68) { age_group = 3; } /* age 30-64 (ASSUME 40%) */
                        else { age_group = 2; }               /* single adult age 19-29 */
                        nr_arr(i, j, k, age_group) += 2;
                    }
                }

                if (family_size > 2) {
                    /* ASSUME 2 adults, of the same age group */
                    if (il2 < 2) { age_group = 4; }  /* parents are age 65+ */
                    else if (il2 < 62) { age_group = 3; }  /* parents 30-64 (ASSUME 60%) */
                    else { age_group = 2; }  /* parents 19-29 */
                    nr_arr(i, j, k, age_group) += 2;

                    /* Now pick the children's age groups */
                    for (int nc = 2; nc < family_size; ++nc) {
                        if (((int) amrex::Random_int(100, engine)) < p_schoolage) {
                            age_group = 1; /* 22.0% of total population ages 5-18 */
                        } else {
                            age_group = 0;   /* 6.8% of total population ages 0-4 */
                        }
                        nr_arr(i, j, k, age_group) += 1;
                    }
                }

                agent.id()  = pid+ip;
                agent.cpu() = myproc;
                agent.pos(0) = ((Real)i + 0.5_rt) * dx[0];
                agent.pos(1) = ((Real)j + 0.5_rt) * dx[1];

                for (int d = 0; d < n_disease; d++) {
                    status_ptrs[d][ip] = 0;
                    counter_ptrs[d][ip] = 0.0_rt;
                    timer_ptrs[d][ip] = 0.0_rt;
                }
                age_group_ptr[ip] = age_group;
                family_ptr[ip] = family_id_start + (ii / family_size);
                home_i_ptr[ip] = i;
                home_j_ptr[ip] = j;
                work_i_ptr[ip] = i;
                work_j_ptr[ip] = j;
                hosp_i_ptr[ip] = -1;
                hosp_j_ptr[ip] = -1;
                nborhood_ptr[ip] = nborhood;
<<<<<<< HEAD
=======
                work_nborhood_ptr[ip] = nborhood;
>>>>>>> 68e4fefe
                workgroup_ptr[ip] = 0;
                random_travel_ptr[ip] = -1;

                if (age_group == 0) {
                    school_ptr[ip] = 5; // note - need to handle playgroups
                } else if (age_group == 1) {
                    school_ptr[ip] = assign_school(nborhood, engine);
                } else {
                    school_ptr[ip] = 0; // only use negative values to indicate school closed
                }

                // Increment the appropriate student counter based on the school assignment
                if (school_ptr[ip] == SchoolType::elem_3) {
                    amrex::Gpu::Atomic::AddNoRet(&student_counts_arr(i, j, k, SchoolType::elem_3), 1);
                } else if (school_ptr[ip] == SchoolType::elem_4) {
                    amrex::Gpu::Atomic::AddNoRet(&student_counts_arr(i, j, k, SchoolType::elem_4), 1);
                } else if (school_ptr[ip] == SchoolType::middle) {
                    amrex::Gpu::Atomic::AddNoRet(&student_counts_arr(i, j, k, SchoolType::middle), 1);
                } else if (school_ptr[ip] == SchoolType::high) {
                    amrex::Gpu::Atomic::AddNoRet(&student_counts_arr(i, j, k, SchoolType::high), 1);
                } else if (school_ptr[ip] == SchoolType::day_care) {
                    amrex::Gpu::Atomic::AddNoRet(&student_counts_arr(i, j, k, SchoolType::day_care), 1);
                }

                if (school_ptr[ip]>0) {amrex::Gpu::Atomic::AddNoRet(&student_counts_arr(i, j, k, SchoolType::total), 1); }

            }
        });

        amrex::ParallelFor(bx,
            [=] AMREX_GPU_DEVICE (int i, int j, int k) noexcept
        {
            int comm = comm_arr(i,j,k);

            comm_teacher_counts_high_d_ptr[comm]   = (int)((student_counts_arr(i, j, k, SchoolType::high))     / (ratios[SchoolType::high]));
            comm_teacher_counts_middle_d_ptr[comm] = (int)((student_counts_arr(i, j, k, SchoolType::middle))   / (ratios[SchoolType::middle]));
            comm_teacher_counts_elem3_d_ptr[comm]  = (int)((student_counts_arr(i, j, k, SchoolType::elem_3))   / (ratios[SchoolType::elem_3]));
            comm_teacher_counts_elem4_d_ptr[comm]  = (int)((student_counts_arr(i, j, k, SchoolType::elem_4))   / (ratios[SchoolType::elem_4]));
            comm_teacher_counts_daycr_d_ptr[comm]  = (int)((student_counts_arr(i, j, k, SchoolType::day_care)) / (ratios[SchoolType::day_care]));

            int total = comm_teacher_counts_high_d_ptr[comm]
                      + comm_teacher_counts_middle_d_ptr[comm]
                      + comm_teacher_counts_elem3_d_ptr[comm]
                      + comm_teacher_counts_elem4_d_ptr[comm]
                      + comm_teacher_counts_daycr_d_ptr[comm];
            comm_teacher_counts_total_d_ptr[comm] = total;
            amrex::Gpu::Atomic::AddNoRet(&unit_teacher_counts_d_ptr[unit_arr(i,j,k,0)],total);
        });
    }

    demo.CopyToHostAsync(demo.Unit_on_proc_d, demo.Unit_on_proc);
    amrex::Gpu::streamSynchronize();
}

/*! \brief Initialize agents for ExaEpi::ICType::UrbanPop
* Each agent belongs to a community, which is a census block group. These are on average 1500 people in size.
* Each community is located at an x,y point in grid space, and an x,y point in the underlying domain.
* In the non-UrbanPop version the communities are distributed uniformly across a 1.0 x 1.0 geometry.
* With the UrbanPop data, we use the latitude and longitude of each block group as the position.
*/
void AgentContainer::initAgentsUrbanPop (BoxArray &ba, DistributionMapping &dm, UrbanPop::UrbanPopData &urban_pop,
                                         const int nborhood_size, const int workgroup_size) {
    BL_PROFILE("initAgentsUrbanPop");

    ic_type = ExaEpi::ICType::UrbanPop;
    min_pos_x = ParticleGeom(0).ProbLo()[0];
    min_pos_y = ParticleGeom(0).ProbLo()[1];

    unit_mf.define(ba, dm, 1, 0);
    FIPS_mf.define(ba, dm, 2, 0);
    comm_mf.define(ba, dm, 1, 0);
    unit_mf.setVal(-1);
    FIPS_mf.setVal(-1);
    comm_mf.setVal(-1);

    // only a single level
    auto& particles  = GetParticles(0);
    // collect all the block groups per box
    std::unordered_map<int, Vector<UrbanPop::BlockGroup>> box_block_groups;
    for (auto block_group : urban_pop.block_groups) {
        box_block_groups[block_group.box_i].push_back(block_group);
    }
    int tot_np = 0;
    const Box& domain = Geom(0).Domain();
    // don't tile here because the UrbanPop data is stored in a non-tiled, per box basis.
    for (MFIter mfi = MakeMFIter(0, false); mfi.isValid(); ++mfi) {
        auto unit_arr = unit_mf[mfi].array();
        auto FIPS_arr = FIPS_mf[mfi].array();
        auto comm_arr = comm_mf[mfi].array();
        int box_i = mfi.index();
        int tile_i = mfi.LocalTileIndex();
        auto bx = mfi.tilebox();

        auto &ptile = particles[std::make_pair(box_i, tile_i)];
        auto &block_groups = box_block_groups[box_i];
        if (block_groups.empty()) continue;
        int tot_pop = 0;
        for (auto &block_group : block_groups) {
            tot_pop += block_group.people.size();
        }
        ptile.resize(tot_pop);
        auto dx = ParticleGeom(0).CellSizeArray();
        auto aos = &ptile.GetArrayOfStructs()[0];
        auto &soa = ptile.GetStructOfArrays();
        auto status_ptr = soa.GetIntData(IntIdx::status).data();
        auto counter_ptr = soa.GetRealData(RealIdx::disease_counter).data();
        auto timer_ptr = soa.GetRealData(RealIdx::treatment_timer).data();
        auto family_ptr = soa.GetIntData(IntIdx::family).data();
        auto age_group_ptr = soa.GetIntData(IntIdx::age_group).data();
        auto home_i_ptr = soa.GetIntData(IntIdx::home_i).data();
        auto home_j_ptr = soa.GetIntData(IntIdx::home_j).data();
        auto work_i_ptr = soa.GetIntData(IntIdx::work_i).data();
        auto work_j_ptr = soa.GetIntData(IntIdx::work_j).data();
        auto nborhood_ptr = soa.GetIntData(IntIdx::nborhood).data();
        auto school_ptr = soa.GetIntData(IntIdx::school).data();
        auto workgroup_ptr = soa.GetIntData(IntIdx::workgroup).data();

        int my_proc = MyProc();
        int block_pi = 0;
        for (auto &block_group : block_groups) {
            tot_np += block_group.people.size();
            int x = block_group.x;
            int y = block_group.y;
            Real px = (Real)x * dx[0] + min_pos_x;
            Real py = (Real)y * dx[1] + min_pos_y;
            int n = block_group.people.size();
            // set number of nbhoods to get each nbhood as close to nborhood_size as possible
            int num_nbhoods = std::max(std::round((double)n / nborhood_size), 1.0);
            auto people = &block_group.people[0];
            int64_t geoid = people[0].h_geoid;
            // FIPS is the first 5 digits of the GEOID, which is 12 digits
            int64_t fips = (geoid / 1e7);
            // Census tract is the 6 digits after the FIPS code
            int64_t tract = (geoid - (fips * 1e7)) / 10;
            //Print() << "GEOID " << geoid << " FIPS " << fips << " tract " << tract << "\n";
            FIPS_arr(x, y, 0, 0) = (int)fips;
            FIPS_arr(x, y, 0, 1) = (int)tract;
            comm_arr(x, y, 0) = (int)domain.index(IntVect(AMREX_D_DECL(x, y, 0)));
            RandomEngine engine;
            // randomly shuffle work locations in this block group (Fisher-Yates shuffle)
            // FIXME: this should be done in GPU, but not sure how to synchronize at AMREX level
            //ParallelForRNG(block_group.people.size(), [=] AMREX_GPU_DEVICE (int i, RandomEngine const& engine) noexcept {
            for (int i = n - 1; i > 0; i--) {
                auto &person = people[i];
                if (!person.is_worker()) continue;
                int target = Random_int(i, engine);
                auto &target_person = people[target];
                if (!target_person.is_worker()) continue;
                std::swap(person.work_x, target_person.work_x);
                std::swap(person.work_y, target_person.work_y);
                std::swap(person.w_geoid, target_person.w_geoid);
            }
            ParallelForRNG(n, [=] AMREX_GPU_DEVICE (int i, RandomEngine const& engine) noexcept {
                auto &person = people[i];
                int pi = block_pi + i;
                auto &agent = aos[pi];
                agent.id()  = person.p_id;
                agent.cpu() = my_proc;
                agent.pos(0) = px;
                agent.pos(1) = py;

                status_ptr[pi] = 0;
                counter_ptr[pi] = 0.0_rt;
                timer_ptr[pi] = 0.0_rt;

                auto age = person.pr_age;
                // Age group (under 5, 5-17, 18-29, 30-64, 65+)
                if (age < 5) age_group_ptr[pi] = 0;
                else if (age < 17) age_group_ptr[pi] = 1;
                else if (age < 29) age_group_ptr[pi] = 2;
                else if (age < 64) age_group_ptr[pi] = 3;
                else age_group_ptr[pi] = 4;

                family_ptr[pi] = person.h_id;
                home_i_ptr[pi] = x;
                home_j_ptr[pi] = y;
                // choose new nbhood for next household
                int nborhood = -1;
                // set this randomly only for the first position in the family - a second loop through will set the other values
                // this approach is needed for GPU parallelism
                if (i == 0 || (people[i].h_id != people[i - 1].h_id)) nborhood = Random_int(num_nbhoods, engine);
                nborhood_ptr[pi] = nborhood;
                if (people[i].pr_emp_stat == 2 || people[i].pr_emp_stat == 3) {
                    work_i_ptr[pi] = people[i].work_x;
                    work_j_ptr[pi] = people[i].work_y;
                } else {
                    work_i_ptr[pi] = home_i_ptr[pi];
                    work_j_ptr[pi] = home_j_ptr[pi];
                    // indicates that the agent doesn't work
                    workgroup_ptr[pi] = 0;
                }

                if (age_group_ptr[pi] == 0) school_ptr[pi] = 5; // note - need to handle playgroups
                else if (age_group_ptr[pi] == 1) school_ptr[pi] = assign_school(nborhood, engine);
                else school_ptr[pi] = -1;
            });
            // separate loop for setting the workgroup and randomizing workgroups
            for (int i = 0; i < n; i++) {
                auto &person = block_group.people[i];
                int pi = block_pi + i;
                if (person.is_worker()) {
                    int num_workgroups = max(round(urban_pop.block_group_workers[person.w_geoid] / workgroup_size), 1.0);
                    // workgroups are at least 1 to indicate worker
                    workgroup_ptr[pi] = Random_int(num_workgroups, engine) + 1;
                }
            }
            // loop to set the household neighborhoods
            ParallelFor(n, [=] AMREX_GPU_DEVICE (int i) noexcept {
                int pi = block_pi + i;
                if (nborhood_ptr[pi] == -1) {
                    for (int j = pi - 1; j >= 0; j--) {
                        if (nborhood_ptr[j] != -1) {
                            nborhood_ptr[pi] = nborhood_ptr[j];
                            break;
                        }
                    }
                }
            });
            block_pi += n;
        }
#ifdef DEBUG
        /*
        ParallelForRNG(bx, [=] AMREX_GPU_DEVICE (int i, int j, int k, RandomEngine const& engine) noexcept {
            int community = (int)domain.index(IntVect(AMREX_D_DECL(i, j, k)));
            //if (community >= Ncommunity) { return; }
            if (FIPS_arr(i, j, k, 0) != -1) {
                Print() << "community " << community << " " << i << " " << j << " " << k << " " << FIPS_arr(i, j, k, 0) << "\n";
            }
        });*/
#endif
    }
    AllPrint() << "Process " << MyProc() << " has " << particles.size() << " boxes with a total of "
               << tot_np << " particles for " << urban_pop.block_groups.size() << " block groups\n";
}

/*! \brief Send agents on a random walk around the neighborhood

    For each agent, set its position to a random one near its current position
*/
/*void AgentContainer::moveAgentsRandomWalk ()
{
    BL_PROFILE("AgentContainer::moveAgentsRandomWalk");

    for (int lev = 0; lev <= finestLevel(); ++lev)
    {
        const auto dx = Geom(lev).CellSizeArray();
        auto& plev  = GetParticles(lev);

#ifdef AMREX_USE_OMP
#pragma omp parallel if (Gpu::notInLaunchRegion())
#endif
        for(MFIter mfi = MakeMFIter(lev, TilingIfNotGPU()); mfi.isValid(); ++mfi)
        {
            int gid = mfi.index();
            int tid = mfi.LocalTileIndex();
            auto& ptile = plev[std::make_pair(gid, tid)];
            auto& aos   = ptile.GetArrayOfStructs();
            ParticleType* pstruct = &(aos[0]);
            const size_t np = aos.numParticles();

            amrex::ParallelForRNG( np,
            [=] AMREX_GPU_DEVICE (int i, RandomEngine const& engine) noexcept
            {
                ParticleType& p = pstruct[i];
                p.pos(0) += static_cast<ParticleReal> ((2*amrex::Random(engine)-1)*dx[0]);
                p.pos(1) += static_cast<ParticleReal> ((2*amrex::Random(engine)-1)*dx[1]);
            });
        }
    }
}*/

/*! \brief Move agents to work

    For each agent, set its position to the work community (IntIdx::work_i, IntIdx::work_j)
*/
void AgentContainer::moveAgentsToWork ()
{
    BL_PROFILE("AgentContainer::moveAgentsToWork");

    for (int lev = 0; lev <= finestLevel(); ++lev)
    {
        const auto dx = Geom(lev).CellSizeArray();
        auto& plev  = GetParticles(lev);

#ifdef AMREX_USE_OMP
#pragma omp parallel if (Gpu::notInLaunchRegion())
#endif
        for(MFIter mfi = MakeMFIter(lev, TilingIfNotGPU()); mfi.isValid(); ++mfi)
        {
            int gid = mfi.index();
            int tid = mfi.LocalTileIndex();
            auto& ptile = plev[std::make_pair(gid, tid)];
            const auto& ptd = ptile.getParticleTileData();
            auto& aos   = ptile.GetArrayOfStructs();
            ParticleType* pstruct = &(aos[0]);
            const size_t np = aos.numParticles();

            auto& soa = ptile.GetStructOfArrays();
            auto work_i_ptr = soa.GetIntData(IntIdx::work_i).data();
            auto work_j_ptr = soa.GetIntData(IntIdx::work_j).data();

            short _ic_type = ic_type;
            Real _min_pos_x = min_pos_x, _min_pos_y = min_pos_y;

            amrex::ParallelFor( np, [=] AMREX_GPU_DEVICE (int ip) noexcept
            {
<<<<<<< HEAD
                ParticleType& p = pstruct[ip];
                set_particle_pos(p.pos(0), p.pos(1), work_i_ptr[ip], work_j_ptr[ip], dx[0], dx[1], _ic_type, _min_pos_x, _min_pos_y);
=======
                if (!isHospitalized(ip, ptd)) {
                    ParticleType& p = pstruct[ip];
                    p.pos(0) = (work_i_ptr[ip] + 0.5_prt)*dx[0];
                    p.pos(1) = (work_j_ptr[ip] + 0.5_prt)*dx[1];
                }
>>>>>>> 68e4fefe
            });
        }
    }

    m_at_work = true;
}

/*! \brief Move agents to home

    For each agent, set its position to the home community (IntIdx::home_i, IntIdx::home_j)
*/
void AgentContainer::moveAgentsToHome ()
{
    BL_PROFILE("AgentContainer::moveAgentsToHome");

    for (int lev = 0; lev <= finestLevel(); ++lev)
    {
        const auto dx = Geom(lev).CellSizeArray();
        auto& plev  = GetParticles(lev);

#ifdef AMREX_USE_OMP
#pragma omp parallel if (Gpu::notInLaunchRegion())
#endif
        for(MFIter mfi = MakeMFIter(lev, TilingIfNotGPU()); mfi.isValid(); ++mfi)
        {
            int gid = mfi.index();
            int tid = mfi.LocalTileIndex();
            auto& ptile = plev[std::make_pair(gid, tid)];
            const auto& ptd = ptile.getParticleTileData();
            auto& aos   = ptile.GetArrayOfStructs();
            ParticleType* pstruct = &(aos[0]);
            const size_t np = aos.numParticles();

            auto& soa = ptile.GetStructOfArrays();
            auto home_i_ptr = soa.GetIntData(IntIdx::home_i).data();
            auto home_j_ptr = soa.GetIntData(IntIdx::home_j).data();
            short _ic_type = ic_type;
            Real _min_pos_x = min_pos_x, _min_pos_y = min_pos_y;

            amrex::ParallelFor( np, [=] AMREX_GPU_DEVICE (int ip) noexcept
            {
<<<<<<< HEAD
                ParticleType& p = pstruct[ip];
                set_particle_pos(p.pos(0), p.pos(1), home_i_ptr[ip], home_j_ptr[ip], dx[0], dx[1], _ic_type, _min_pos_x, _min_pos_y);
=======
                if (!isHospitalized(ip, ptd)) {
                    ParticleType& p = pstruct[ip];
                    p.pos(0) = (home_i_ptr[ip] + 0.5_prt)*dx[0];
                    p.pos(1) = (home_j_ptr[ip] + 0.5_prt)*dx[1];
                }
>>>>>>> 68e4fefe
            });
        }
    }

    m_at_work = false;
}

/*! \brief Move agents randomly

    For each agent, set its position to a random location with a probabilty of 0.01%
*/
void AgentContainer::moveRandomTravel (const iMultiFab& unit_mf)
{
    BL_PROFILE("AgentContainer::moveRandomTravel");

    const Box& domain = Geom(0).Domain();
    int i_max = domain.length(0);
    int j_max = domain.length(1);
    for (int lev = 0; lev <= finestLevel(); ++lev)
    {
        auto& plev  = GetParticles(lev);

#ifdef AMREX_USE_OMP
#pragma omp parallel if (Gpu::notInLaunchRegion())
#endif
        for(MFIter mfi = MakeMFIter(lev, TilingIfNotGPU()); mfi.isValid(); ++mfi)
        {
            const auto unit_arr = unit_mf[mfi].array();
            int gid = mfi.index();
            int tid = mfi.LocalTileIndex();
            auto& ptile = plev[std::make_pair(gid, tid)];
            const auto& ptd = ptile.getParticleTileData();
            auto& aos   = ptile.GetArrayOfStructs();
            ParticleType* pstruct = &(aos[0]);
            const size_t np = aos.numParticles();
            auto& soa   = ptile.GetStructOfArrays();
            auto random_travel_ptr = soa.GetIntData(IntIdx::random_travel).data();
            auto withdrawn_ptr = soa.GetIntData(IntIdx::withdrawn).data();

            amrex::ParallelForRNG( np,
            [=] AMREX_GPU_DEVICE (int i, RandomEngine const& engine) noexcept
            {
                if (!isHospitalized(i, ptd)) {
                    ParticleType& p = pstruct[i];
                    if (withdrawn_ptr[i] == 1) {return ;}
                    if (amrex::Random(engine) < 0.0001) {
                        random_travel_ptr[i] = i;
                        int random_unit = -1;
                        while (random_unit == -1) {
                            int i_random = int( amrex::Real(i_max)*amrex::Random(engine));
                            int j_random = int( amrex::Real(j_max)*amrex::Random(engine));
                            p.pos(0) = i_random;
                            p.pos(1) = j_random;
                            random_unit = unit_arr(i_random, j_random, 0);
                        }
                    }
                }
            });
        }
    }
}

/*! \brief Return agents from random travel
*/
void AgentContainer::returnRandomTravel (const AgentContainer& on_travel_pc)
{
    BL_PROFILE("AgentContainer::returnRandomTravel");

    for (int lev = 0; lev <= finestLevel(); ++lev)
    {
        auto& plev  = GetParticles(lev);
        const auto& plev_travel = on_travel_pc.GetParticles(lev);

#ifdef AMREX_USE_OMP
#pragma omp parallel if (Gpu::notInLaunchRegion())
#endif
        for(MFIter mfi = MakeMFIter(lev, TilingIfNotGPU()); mfi.isValid(); ++mfi)
        {
            int gid = mfi.index();
            int tid = mfi.LocalTileIndex();
            auto& ptile = plev[std::make_pair(gid, tid)];
            auto& soa   = ptile.GetStructOfArrays();
            auto random_travel_ptr = soa.GetIntData(IntIdx::random_travel).data();

            const auto& ptile_travel = plev_travel.at(std::make_pair(gid, tid));
            const auto& aos_travel   = ptile_travel.GetArrayOfStructs();
            const size_t np_travel = aos_travel.numParticles();
            auto& soa_travel= ptile_travel.GetStructOfArrays();
            auto random_travel_ptr_travel = soa_travel.GetIntData(IntIdx::random_travel).data();

            int r_RT = RealIdx::nattribs;
            int n_disease = m_num_diseases;
            for (int d = 0; d < n_disease; d++) {
                auto prob_ptr        = soa.GetRealData(r_RT+r0(d)+RealIdxDisease::prob).data();
                auto prob_ptr_travel = soa_travel.GetRealData(r_RT+r0(d)+RealIdxDisease::prob).data();

                amrex::ParallelFor( np_travel,
                    [=] AMREX_GPU_DEVICE (int i) noexcept
                    {
                        int dst_index = random_travel_ptr_travel[i];
                        prob_ptr[dst_index] += prob_ptr_travel[i];
                        AMREX_ALWAYS_ASSERT(random_travel_ptr[dst_index] = dst_index);
                        AMREX_ALWAYS_ASSERT(random_travel_ptr[dst_index] >= 0);
                        random_travel_ptr[dst_index] = -1;
                    });
            }
        }
    }
}

/*! \brief Updates disease status of each agent */
void AgentContainer::updateStatus ( MFPtrVec& a_disease_stats /*!< Community-wise disease stats tracker */)
{
    BL_PROFILE("AgentContainer::updateStatus");

    m_disease_status.updateAgents(*this, a_disease_stats);
    m_hospital->treatAgents(*this, a_disease_stats);

    // move hospitalized agents to their hospital location
    for (int lev = 0; lev <= finestLevel(); ++lev)
    {
        const auto dx = Geom(lev).CellSizeArray();
        auto& plev  = GetParticles(lev);

#ifdef AMREX_USE_OMP
#pragma omp parallel if (Gpu::notInLaunchRegion())
#endif
        for(MFIter mfi = MakeMFIter(lev, TilingIfNotGPU()); mfi.isValid(); ++mfi)
        {
            int gid = mfi.index();
            int tid = mfi.LocalTileIndex();
            auto& ptile = plev[std::make_pair(gid, tid)];
            const auto& ptd = ptile.getParticleTileData();
            auto& aos   = ptile.GetArrayOfStructs();
            ParticleType* pstruct = &(aos[0]);
            const size_t np = aos.numParticles();

            auto& soa = ptile.GetStructOfArrays();
            auto hosp_i_ptr = soa.GetIntData(IntIdx::hosp_i).data();
            auto hosp_j_ptr = soa.GetIntData(IntIdx::hosp_j).data();

            amrex::ParallelFor( np,
            [=] AMREX_GPU_DEVICE (int ip) noexcept
            {
                if (isHospitalized(ip, ptd)) {
                    ParticleType& p = pstruct[ip];
                    p.pos(0) = (hosp_i_ptr[ip] + 0.5_prt)*dx[0];
                    p.pos(1) = (hosp_j_ptr[ip] + 0.5_prt)*dx[1];
                }
            });
        }
    }
}

/*! \brief Start shelter-in-place */
void AgentContainer::shelterStart ()
{
    BL_PROFILE("AgentContainer::shelterStart");

    Print() << "Starting shelter in place order \n";

    for (int lev = 0; lev <= finestLevel(); ++lev)
    {
        auto& plev  = GetParticles(lev);

#ifdef AMREX_USE_OMP
#pragma omp parallel if (Gpu::notInLaunchRegion())
#endif
        for(MFIter mfi = MakeMFIter(lev, TilingIfNotGPU()); mfi.isValid(); ++mfi)
        {
            int gid = mfi.index();
            int tid = mfi.LocalTileIndex();
            auto& ptile = plev[std::make_pair(gid, tid)];
            auto& soa   = ptile.GetStructOfArrays();
            const auto np = ptile.numParticles();
            auto withdrawn_ptr = soa.GetIntData(IntIdx::withdrawn).data();

            auto shelter_compliance = m_shelter_compliance;
            amrex::ParallelForRNG( np,
            [=] AMREX_GPU_DEVICE (int i, amrex::RandomEngine const& engine) noexcept
            {
                if (amrex::Random(engine) < shelter_compliance) {
                    withdrawn_ptr[i] = 1;
                }
            });
        }
    }
}

/*! \brief Stop shelter-in-place */
void AgentContainer::shelterStop ()
{
    BL_PROFILE("AgentContainer::shelterStop");

    Print() << "Stopping shelter in place order \n";

    for (int lev = 0; lev <= finestLevel(); ++lev)
    {
        auto& plev  = GetParticles(lev);

#ifdef AMREX_USE_OMP
#pragma omp parallel if (Gpu::notInLaunchRegion())
#endif
        for(MFIter mfi = MakeMFIter(lev, TilingIfNotGPU()); mfi.isValid(); ++mfi)
        {
            int gid = mfi.index();
            int tid = mfi.LocalTileIndex();
            auto& ptile = plev[std::make_pair(gid, tid)];
            auto& soa   = ptile.GetStructOfArrays();
            const auto np = ptile.numParticles();
            auto withdrawn_ptr = soa.GetIntData(IntIdx::withdrawn).data();

            amrex::ParallelFor( np, [=] AMREX_GPU_DEVICE (int i) noexcept
            {
                withdrawn_ptr[i] = 0;
            });
        }
    }
}

/*! \brief Infect agents based on their current status and the computed probability of infection.
    The infection probability is computed in AgentContainer::interactAgentsHomeWork() or
    AgentContainer::interactAgents() */
void AgentContainer::infectAgents ()
{
    BL_PROFILE("AgentContainer::infectAgents");

    for (int lev = 0; lev <= finestLevel(); ++lev)
    {
        auto& plev  = GetParticles(lev);

#ifdef AMREX_USE_OMP
#pragma omp parallel if (Gpu::notInLaunchRegion())
#endif
        for(MFIter mfi = MakeMFIter(lev, TilingIfNotGPU()); mfi.isValid(); ++mfi)
        {
            int gid = mfi.index();
            int tid = mfi.LocalTileIndex();
            auto& ptile = plev[std::make_pair(gid, tid)];
            auto& soa   = ptile.GetStructOfArrays();
            const auto np = ptile.numParticles();

            int i_RT = IntIdx::nattribs;
            int r_RT = RealIdx::nattribs;
            int n_disease = m_num_diseases;

            for (int d = 0; d < n_disease; d++) {

                auto status_ptr = soa.GetIntData(i_RT+i0(d)+IntIdxDisease::status).data();

                auto counter_ptr           = soa.GetRealData(r_RT+r0(d)+RealIdxDisease::disease_counter).data();
                auto prob_ptr              = soa.GetRealData(r_RT+r0(d)+RealIdxDisease::prob).data();
                auto incubation_period_ptr = soa.GetRealData(r_RT+r0(d)+RealIdxDisease::incubation_period).data();
                auto infectious_period_ptr = soa.GetRealData(r_RT+r0(d)+RealIdxDisease::infectious_period).data();
                auto symptomdev_period_ptr = soa.GetRealData(r_RT+r0(d)+RealIdxDisease::symptomdev_period).data();

                auto* lparm = d_parm[d];

                amrex::ParallelForRNG( np,
                [=] AMREX_GPU_DEVICE (int i, amrex::RandomEngine const& engine) noexcept
                {
                    prob_ptr[i] = 1.0_rt - prob_ptr[i];
                    if ( status_ptr[i] == Status::never ||
                         status_ptr[i] == Status::susceptible ) {
                        if (amrex::Random(engine) < prob_ptr[i]) {
                            status_ptr[i] = Status::infected;
                            counter_ptr[i] = 0.0_rt;
                            incubation_period_ptr[i] = amrex::RandomNormal(lparm->latent_length_mean, lparm->latent_length_std, engine);
                            infectious_period_ptr[i] = amrex::RandomNormal(lparm->infectious_length_mean, lparm->infectious_length_std, engine);
                            symptomdev_period_ptr[i] = amrex::RandomNormal(lparm->incubation_length_mean, lparm->incubation_length_std, engine);
                            return;
                        }
                    }
                });
            }
        }
    }
}

/*! \brief Computes the number of agents with various #Status in each grid cell of the
    computational domain.

    Given a MultiFab with at least 5 x (number of diseases) components that is defined with
    the same box array and distribution mapping as this #AgentContainer, the MultiFab will
    contain (at the end of this function) the following *in each cell*:
    For each disease (d being the disease index):
    + component 5*d+0: total number of agents in this grid cell.
    + component 5*d+1: number of agents that have never been infected (#Status::never)
    + component 5*d+2: number of agents that are infected (#Status::infected)
    + component 5*d+3: number of agents that are immune (#Status::immune)
    + component 5*d+4: number of agents that are susceptible infected (#Status::susceptible)
*/
void AgentContainer::generateCellData (MultiFab& mf /*!< MultiFab with at least 5*m_num_diseases components */) const
{
    BL_PROFILE("AgentContainer::generateCellData");

    const int lev = 0;

    AMREX_ASSERT(OK());
    AMREX_ASSERT(numParticlesOutOfRange(*this, 0) == 0);

    const auto& geom = Geom(lev);
    const auto plo = geom.ProbLoArray();
    const auto dxi = geom.InvCellSizeArray();
    const auto domain = geom.Domain();
    int n_disease = m_num_diseases;

    ParticleToMesh(*this, mf, lev,
        [=] AMREX_GPU_DEVICE (const AgentContainer::ParticleTileType::ConstParticleTileDataType& ptd,
                              int i,
                              Array4<Real> const& count)
        {
            auto p = ptd.m_aos[i];
            auto iv = getParticleCell(p, plo, dxi, domain);

            for (int d = 0; d < n_disease; d++) {
                int status = ptd.m_runtime_idata[i0(d)+IntIdxDisease::status][i];
                Gpu::Atomic::AddNoRet(&count(iv, 5*d+0), 1.0_rt);
                if (status != Status::dead) {
                    Gpu::Atomic::AddNoRet(&count(iv, 5*d+status+1), 1.0_rt);
                }
            }
        }, false);
}

/*! \brief Computes the total number of agents with each #Status

    Returns a vector with 5 components corresponding to each value of #Status; each element is
    the total number of agents at a step with the corresponding #Status (in that order).
*/
<<<<<<< HEAD
std::array<Long, 9> AgentContainer::getTotals () {
    BL_PROFILE("AgentContainer::getTotals");
=======
std::array<Long, 9> AgentContainer::getTotals (const int a_d /*!< disease index */) {
    BL_PROFILE("getTotals");
>>>>>>> 68e4fefe
    amrex::ReduceOps<ReduceOpSum, ReduceOpSum, ReduceOpSum, ReduceOpSum, ReduceOpSum, ReduceOpSum, ReduceOpSum, ReduceOpSum, ReduceOpSum> reduce_ops;
    auto r = amrex::ParticleReduce<ReduceData<int,int,int,int,int,int,int,int,int>> (
                  *this, [=] AMREX_GPU_DEVICE (const AgentContainer::ParticleTileType::ConstParticleTileDataType& ptd, const int i) noexcept
                  -> amrex::GpuTuple<int,int,int,int,int,int,int,int,int>
              {
                  int s[9] = {0, 0, 0, 0, 0, 0, 0, 0, 0};
                  auto status = ptd.m_runtime_idata[i0(a_d)+IntIdxDisease::status][i];

                  AMREX_ALWAYS_ASSERT(status >= 0);
                  AMREX_ALWAYS_ASSERT(status <= 4);

                  s[status] = 1;

                  if (status == Status::infected) {  // exposed
                      if (notInfectiousButInfected(i, ptd, a_d)) {
                          s[5] = 1;  // exposed, but not infectious
                      } else { // infectious
                          if (ptd.m_runtime_idata[i0(a_d)+IntIdxDisease::symptomatic][i] == SymptomStatus::asymptomatic) {
                              s[6] = 1;  // asymptomatic and will remain so
                          }
                          else if (ptd.m_runtime_idata[i0(a_d)+IntIdxDisease::symptomatic][i] == SymptomStatus::presymptomatic) {
                              s[7] = 1;  // asymptomatic but will develop symptoms
                          }
                          else if (ptd.m_runtime_idata[i0(a_d)+IntIdxDisease::symptomatic][i] == SymptomStatus::symptomatic) {
                              s[8] = 1;  // Infectious and symptomatic
                          } else {
                              amrex::Abort("how did I get here?");
                          }
                      }
                  }
                  return {s[0], s[1], s[2], s[3], s[4], s[5], s[6], s[7], s[8]};
              }, reduce_ops);

    std::array<Long, 9> counts = {amrex::get<0>(r), amrex::get<1>(r), amrex::get<2>(r), amrex::get<3>(r),
                                  amrex::get<4>(r), amrex::get<5>(r), amrex::get<6>(r), amrex::get<7>(r),
                                  amrex::get<8>(r)};
    ParallelDescriptor::ReduceLongSum(&counts[0], 9, ParallelDescriptor::IOProcessorNumber());
    return counts;
}

/*! \brief Interaction and movement of agents during morning commute
 *
 * + Move agents to work
 * + Simulate interactions during morning commute (public transit/carpool/etc ?)
*/
void AgentContainer::morningCommute ( MultiFab& /*a_mask_behavior*/ /*!< Masking behavior */ )
{
    BL_PROFILE("AgentContainer::morningCommute");
    //if (haveInteractionModel(ExaEpi::InteractionNames::transit)) {
    //    m_interactions[ExaEpi::InteractionNames::transit]->interactAgents( *this, a_mask_behavior );
    //}
    moveAgentsToWork();
}

/*! \brief Interaction and movement of agents during evening commute
 *
 * + Simulate interactions during evening commute (public transit/carpool/etc ?)
 * + Simulate interactions at locations agents may stop by on their way home
 * + Move agents to home
*/
void AgentContainer::eveningCommute ( MultiFab& /*a_mask_behavior*/ /*!< Masking behavior */ )
{
    BL_PROFILE("AgentContainer::eveningCommute");
    //if (haveInteractionModel(ExaEpi::InteractionNames::transit)) {
    //    m_interactions[ExaEpi::InteractionNames::transit]->interactAgents( *this, a_mask_behavior );
    //}
    //if (haveInteractionModel(ExaEpi::InteractionNames::grocery_store)) {
    //    m_interactions[ExaEpi::InteractionNames::grocery_store]->interactAgents( *this, a_mask_behavior );
    //}
    moveAgentsToHome();
}

/*! \brief Interaction of agents during day time - work and school */
void AgentContainer::interactDay ( MultiFab& a_mask_behavior /*!< Masking behavior */ )
{
    BL_PROFILE("AgentContainer::interactDay");
    if (haveInteractionModel(ExaEpi::InteractionNames::work)) {
        m_interactions[ExaEpi::InteractionNames::work]->interactAgents( *this, a_mask_behavior );
    }
    if (haveInteractionModel(ExaEpi::InteractionNames::school)) {
        m_interactions[ExaEpi::InteractionNames::school]->interactAgents( *this, a_mask_behavior );
    }
    if (haveInteractionModel(ExaEpi::InteractionNames::nborhood)) {
        m_interactions[ExaEpi::InteractionNames::nborhood]->interactAgents( *this, a_mask_behavior );
    }

    m_hospital->interactAgents(*this, a_mask_behavior);
}

/*! \brief Interaction of agents during evening (after work) - social stuff */
void AgentContainer::interactEvening ( MultiFab& /*a_mask_behavior*/ /*!< Masking behavior */ )
{
    BL_PROFILE("AgentContainer::interactEvening");
}

/*! \brief Interaction of agents during nighttime time - at home */
void AgentContainer::interactNight ( MultiFab& a_mask_behavior /*!< Masking behavior */ )
{
    BL_PROFILE("AgentContainer::interactNight");
    if (haveInteractionModel(ExaEpi::InteractionNames::home)) {
        m_interactions[ExaEpi::InteractionNames::home]->interactAgents( *this, a_mask_behavior );
    }
    if (haveInteractionModel(ExaEpi::InteractionNames::nborhood)) {
        m_interactions[ExaEpi::InteractionNames::nborhood]->interactAgents( *this, a_mask_behavior );
    }
}

<<<<<<< HEAD

void AgentContainer::writeAgentsFile (const string &fname, int step_number) {
    BL_PROFILE("AgentContainer::writeAgentsFile");
    string my_fname = fname;
    if (step_number != -1) my_fname += ".s" + std::to_string(step_number);
    my_fname += "." + std::to_string(MyProc()) + ".tsv";
    Print() << "Writing agents to files " << my_fname + "\n";
    std::ofstream outfs(my_fname);
    if (step_number == -1)
        outfs << "#ID\tx-position\ty-position\tfamily\tage\thome\twork\tnbh\tschl\tworkg\tfips\n";
    else
        outfs << "#ID\tx-position\ty-position\thome\tstatus\n";
    for (int lev = 0; lev <= finestLevel(); ++lev) {
        auto& plev  = GetParticles(lev);
        int max_x = 0, max_y = 0;
        for (MFIter mfi = MakeMFIter(lev, TilingIfNotGPU()); mfi.isValid(); ++mfi) {
            int gid = mfi.index();
            int tid = mfi.LocalTileIndex();
            auto& ptile = plev[std::make_pair(gid, tid)];
            auto& soa = ptile.GetStructOfArrays();
            auto& aos = ptile.GetArrayOfStructs();
            const auto np = ptile.numParticles();
            auto family_ptr = soa.GetIntData(IntIdx::family).data();
            auto age_group_ptr = soa.GetIntData(IntIdx::age_group).data();
            auto home_i_ptr = soa.GetIntData(IntIdx::home_i).data();
            auto home_j_ptr = soa.GetIntData(IntIdx::home_j).data();
            auto work_i_ptr = soa.GetIntData(IntIdx::work_i).data();
            auto work_j_ptr = soa.GetIntData(IntIdx::work_j).data();
            auto nborhood_ptr = soa.GetIntData(IntIdx::nborhood).data();
            auto school_ptr = soa.GetIntData(IntIdx::school).data();
            auto workgroup_ptr = soa.GetIntData(IntIdx::workgroup).data();
            auto status_ptr = soa.GetIntData(IntIdx::status).data();
            for (int i = 0; i < np; i++) {
                auto& agent = aos[i];
                if (step_number != -1) {
                    outfs << agent.id() << "\t" << std::fixed << std::setprecision(8)
                          << agent.pos(0) << "\t" << agent.pos(1) << "\t"
                          << home_i_ptr[i] << "," << home_j_ptr[i] << "\t" << status_ptr[i] << "\n";
                } else {
                    outfs << agent.id() << "\t" << std::fixed << std::setprecision(8)
                          << agent.pos(0) << "\t" << agent.pos(1) << "\t"
                          << family_ptr[i] << "\t" << age_group_ptr[i] << "\t"
                          << home_i_ptr[i] << "," << home_j_ptr[i] << "\t"
                          << work_i_ptr[i] << "," << work_j_ptr[i] << "\t"
                          << nborhood_ptr[i] << "\t" << school_ptr[i] << "\t" << workgroup_ptr[i] << "\n";
                }
                max_x = std::max(max_x, home_i_ptr[i]);
                max_y = std::max(max_y, home_j_ptr[i]);
            }
        }
#ifdef DEBUG
        if (step_number == -1) {
            Vector<Vector<int>> communities(max_x + 1, Vector<int>(max_y + 1, 0));
            int tot_np = 0;
            for (MFIter mfi = MakeMFIter(lev, TilingIfNotGPU()); mfi.isValid(); ++mfi) {
                int gid = mfi.index();
                int tid = mfi.LocalTileIndex();
                //AllPrint() << MyProc() << ": gid " << gid << " tid " << tid << "\n";
                auto& ptile = plev[std::make_pair(gid, tid)];
                auto& soa = ptile.GetStructOfArrays();
                auto& aos = ptile.GetArrayOfStructs();
                const auto np = ptile.numParticles();
                auto home_i_ptr = soa.GetIntData(IntIdx::home_i).data();
                auto home_j_ptr = soa.GetIntData(IntIdx::home_j).data();
                for (int i = 0; i < np; i++) {
                    auto& agent = aos[i];
                    communities[home_i_ptr[i]][home_j_ptr[i]]++;
                }
                tot_np += np;
            }
            string my_fname_communities = fname + ".communities." + std::to_string(MyProc()) + ".tsv";
            std::ofstream outfs_communities(my_fname_communities);
            for (int x = 0; x <= max_x; x++) {
                for (int y = 0; y <= max_y; y++) {
                    if (communities[x][y] > 0) outfs_communities << x << "\t" << y << "\t" << communities[x][y] << "\n";
                }
            }
            outfs_communities.close();
            AllPrint() << "tot np " << tot_np << "\n";
        }
#endif
    }
    outfs.close();
}

void AgentContainer::infectAgents (const CaseData &cases) {
    BL_PROFILE("AgentContainer::infectAgents");
    // infect with given probability
    // FIXME: this isn't accurate enough. Need to actually randomly pick agents until we have enough
    for (int lev = 0; lev <= finestLevel(); ++lev) {
        auto& plev  = GetParticles(lev);
        int *num_candidates = new int[cases.num_cases.size()];
        memset(num_candidates, 0, sizeof(int) * cases.num_cases.size());
        const int *num_cases = cases.num_cases.data();
        // first count up the number of candidates in each FIPS code, for each process
        for (MFIter mfi = MakeMFIter(lev, TilingIfNotGPU()); mfi.isValid(); ++mfi) {
            auto& ptile = plev[std::make_pair(mfi.index(), mfi.LocalTileIndex())];
            auto& soa = ptile.GetStructOfArrays();
            const auto np = ptile.numParticles();
            auto home_i_ptr = soa.GetIntData(IntIdx::home_i).data();
            auto home_j_ptr = soa.GetIntData(IntIdx::home_j).data();
            auto FIPS_arr = FIPS_mf[mfi].array();

            //ParallelFor( np, [=] AMREX_GPU_DEVICE (int ip) noexcept
            for (int i = 0; i < np; i++) {
                int fips = FIPS_arr(home_i_ptr[i], home_j_ptr[i], 0, 0);
                if (fips == -1)
                    Abort("FIPS code not set for " + std::to_string(home_i_ptr[i]) + "," + std::to_string(home_j_ptr[i]));
                if (cases.num_cases[fips]) num_candidates[fips]++;
            }
        }
        // sum up the number of candidates for each FIPS code
        // FIXME: this is one reduction per FIPS code, which may be really excessive if we have a wide distribution of initial
        // infections
        int tot_num_infections = 0;
        for (int i = 0; i < cases.num_cases.size(); i++) {
            if (cases.num_cases[i]) {
                int tot_num_candidates = num_candidates[i];
                ParallelDescriptor::ReduceIntSum(tot_num_candidates);
                AllPrint() << "Process " << MyProc() << " FIPS " << i << " cases " << cases.num_cases[i]
                           << " candidates " << num_candidates[i] << " total " << tot_num_candidates << "\n";
                num_candidates[i] = tot_num_candidates;
                tot_num_infections += cases.num_cases[i];
            }
        }
        const auto* lparm = getDiseaseParameters_d();
        // infect with probability determined by the total number of candidates and infections
        int num_infected = 0;
        for (MFIter mfi = MakeMFIter(lev, TilingIfNotGPU()); mfi.isValid(); ++mfi) {
            auto& ptile = plev[std::make_pair(mfi.index(), mfi.LocalTileIndex())];
            auto& soa = ptile.GetStructOfArrays();
            const auto np = ptile.numParticles();
            auto home_i_ptr = soa.GetIntData(IntIdx::home_i).data();
            auto home_j_ptr = soa.GetIntData(IntIdx::home_j).data();
            auto status_ptr = soa.GetIntData(IntIdx::status).data();
            auto counter_ptr = soa.GetRealData(RealIdx::disease_counter).data();
            auto incubation_period_ptr = soa.GetRealData(RealIdx::incubation_period).data();
            auto infectious_period_ptr = soa.GetRealData(RealIdx::infectious_period).data();
            auto symptomdev_period_ptr = soa.GetRealData(RealIdx::symptomdev_period).data();
            auto FIPS_arr = FIPS_mf[mfi].array();
            RandomEngine engine;
            for (int i = 0; i < np; i++) {
                auto fips = FIPS_arr(home_i_ptr[i], home_j_ptr[i], 0, 0);
                if (fips == -1)
                    Abort("FIPS code not set for " + std::to_string(home_i_ptr[i]) + "," + std::to_string(home_j_ptr[i]));
                auto cases_in_fips = num_cases[fips];
                if (cases_in_fips) {
                    if (Random_int(num_candidates[fips], engine) < cases_in_fips) {
                        status_ptr[i] = Status::infected;
                        counter_ptr[i] = 0;
                        incubation_period_ptr[i] = RandomNormal(lparm->incubation_length_mean, lparm->incubation_length_std, engine);
                        infectious_period_ptr[i] = RandomNormal(lparm->infectious_length_mean, lparm->infectious_length_std, engine);
                        symptomdev_period_ptr[i] = RandomNormal(lparm->symptomdev_length_mean, lparm->symptomdev_length_std, engine);
                        num_infected++;
                    }
                }
            }
        }
        AllPrint() << "Process " << MyProc() << " number infected " << num_infected << "\n";
        ParallelDescriptor::ReduceIntSum(num_infected);
        Print() << "Actual total number infected " << num_infected << " instead of " << tot_num_infections << " cases\n";
    }

=======
/*! \brief Interaction with agents on random travel */
void AgentContainer::interactRandomTravel ( MultiFab& a_mask_behavior, /*!< Masking behavior */
                                            AgentContainer& on_travel_pc /*< agents that are on random_travel */)
{
    BL_PROFILE("AgentContainer::interactNight");
    if (haveInteractionModel(ExaEpi::InteractionNames::random)) {
        m_interactions[ExaEpi::InteractionNames::random]->interactAgents( *this, a_mask_behavior, on_travel_pc);
    }
>>>>>>> 68e4fefe
}<|MERGE_RESOLUTION|>--- conflicted
+++ resolved
@@ -35,10 +35,6 @@
     return school;
 }
 
-<<<<<<< HEAD
-/*! \brief Shuffle the elements of a given vector */
-void randomShuffle (std::vector<int>& vec /*!< Vector to be shuffled */)
-=======
 /*! Add runtime SoA attributes */
 void AgentContainer::add_attributes()
 {
@@ -62,13 +58,8 @@
     return;
 }
 
-/*! \brief Initialize agents for ExaEpi::ICType::Demo */
-void AgentContainer::initAgentsDemo (iMultiFab& /*num_residents*/,
-                                     iMultiFab& /*unit_mf*/,
-                                     iMultiFab& /*FIPS_mf*/,
-                                     iMultiFab& /*comm_mf*/,
-                                     DemographicData& /*demo*/)
->>>>>>> 68e4fefe
+/*! \brief Shuffle the elements of a given vector */
+void randomShuffle (std::vector<int>& vec /*!< Vector to be shuffled */)
 {
     std::random_device rd;
     std::mt19937 g(rd());
@@ -86,81 +77,6 @@
     } else {
         Abort("ic_type not supported");
     }
-<<<<<<< HEAD
-=======
-
-    // copy data to GPU
-    amrex::Gpu::DeviceVector<int> cell_pops_d(cell_pops.size());
-    amrex::Gpu::DeviceVector<int> cell_offsets_d(cell_pops.size()+1);
-    Gpu::copy(Gpu::hostToDevice, cell_pops.begin(), cell_pops.end(),
-              cell_pops_d.begin());
-    Gpu::exclusive_scan(cell_pops_d.begin(), cell_pops_d.end(), cell_offsets_d.begin());
-
-    amrex::Gpu::DeviceVector<int> cell_indices_d(cell_indices.size());
-    Gpu::copy(Gpu::hostToDevice, cell_indices.begin(), cell_indices.end(), cell_indices_d.begin());
-
-    // Fill in particle data in each cell
-    auto& ptile = DefineAndReturnParticleTile(0, 0, 0);
-    ptile.resize(np_this_rank);
-
-    auto& soa   = ptile.GetStructOfArrays();
-    auto& aos   = ptile.GetArrayOfStructs();
-    auto pstruct_ptr = aos().data();
-
-    int i_RT = IntIdx::nattribs;
-    int r_RT = RealIdx::nattribs;
-    int n_disease = m_num_diseases;
-
-    GpuArray<int*,ExaEpi::max_num_diseases> status_ptrs, strain_ptrs;
-    GpuArray<ParticleReal*,ExaEpi::max_num_diseases> counter_ptrs;
-    for (int d = 0; d < n_disease; d++) {
-        status_ptrs[d] = soa.GetIntData(i_RT+i0(d)+IntIdxDisease::status).data();
-        strain_ptrs[d] = soa.GetIntData(i_RT+i0(d)+IntIdxDisease::strain).data();
-        counter_ptrs[d] = soa.GetRealData(r_RT+r0(d)+RealIdxDisease::disease_counter).data();
-    }
-
-    auto cell_offsets_ptr = cell_offsets_d.data();
-    auto cell_indices_ptr = cell_indices_d.data();
-
-    amrex::ParallelForRNG( ncell_this_rank,
-    [=] AMREX_GPU_DEVICE (int i_this_rank, RandomEngine const& engine) noexcept
-    {
-        int cell_id = i_this_rank + ibegin;
-        int ind = cell_indices_ptr[cell_id];
-
-        int cell_start = cell_offsets_ptr[ind];
-        int cell_stop = cell_offsets_ptr[ind+1];
-
-        int idx = cell_id % ncell;
-        int idy = cell_id / ncell;
-
-        for (int i = cell_start; i < cell_stop; ++i) {
-            auto& p = pstruct_ptr[i];
-            p.pos(0) = idx + 0.5_rt;
-            p.pos(1) = idy + 0.5_rt;
-            p.id() = i;
-            p.cpu() = 0;
-
-            for (int d = 0; d < n_disease; d++) {
-                counter_ptrs[d][i] = 0.0_rt;
-                strain_ptrs[d][i] = 0;
-
-                if (amrex::Random(engine) < 1e-6) {
-                    status_ptrs[d][i] = 1;
-                    if (amrex::Random(engine) < 0.3) {
-                        strain_ptrs[d][i] = 1;
-                    }
-                }
-            }
-        }
-    });
-
-    amrex::Print() << "Initial Redistribute... ";
-
-    Redistribute();
-
-    amrex::Print() << "... finished initialization\n";
->>>>>>> 68e4fefe
 }
 
 /*! \brief Initialize agents for ExaEpi::ICType::Census
@@ -386,8 +302,6 @@
         auto nborhood_ptr = soa.GetIntData(IntIdx::nborhood).data();
         auto school_ptr = soa.GetIntData(IntIdx::school).data();
         auto workgroup_ptr = soa.GetIntData(IntIdx::workgroup).data();
-<<<<<<< HEAD
-=======
         auto work_nborhood_ptr = soa.GetIntData(IntIdx::work_nborhood).data();
         auto random_travel_ptr = soa.GetIntData(IntIdx::random_travel).data();
 
@@ -402,7 +316,6 @@
             counter_ptrs[d] = soa.GetRealData(r_RT+r0(d)+RealIdxDisease::disease_counter).data();
             timer_ptrs[d] = soa.GetRealData(r_RT+r0(d)+RealIdxDisease::treatment_timer).data();
         }
->>>>>>> 68e4fefe
 
         auto dx = ParticleGeom(0).CellSizeArray();
         auto myproc = MyProc();
@@ -526,10 +439,7 @@
                 hosp_i_ptr[ip] = -1;
                 hosp_j_ptr[ip] = -1;
                 nborhood_ptr[ip] = nborhood;
-<<<<<<< HEAD
-=======
                 work_nborhood_ptr[ip] = nborhood;
->>>>>>> 68e4fefe
                 workgroup_ptr[ip] = 0;
                 random_travel_ptr[ip] = -1;
 
@@ -634,9 +544,6 @@
         auto dx = ParticleGeom(0).CellSizeArray();
         auto aos = &ptile.GetArrayOfStructs()[0];
         auto &soa = ptile.GetStructOfArrays();
-        auto status_ptr = soa.GetIntData(IntIdx::status).data();
-        auto counter_ptr = soa.GetRealData(RealIdx::disease_counter).data();
-        auto timer_ptr = soa.GetRealData(RealIdx::treatment_timer).data();
         auto family_ptr = soa.GetIntData(IntIdx::family).data();
         auto age_group_ptr = soa.GetIntData(IntIdx::age_group).data();
         auto home_i_ptr = soa.GetIntData(IntIdx::home_i).data();
@@ -646,6 +553,18 @@
         auto nborhood_ptr = soa.GetIntData(IntIdx::nborhood).data();
         auto school_ptr = soa.GetIntData(IntIdx::school).data();
         auto workgroup_ptr = soa.GetIntData(IntIdx::workgroup).data();
+
+        int i_RT = IntIdx::nattribs;
+        int r_RT = RealIdx::nattribs;
+        int n_disease = m_num_diseases;
+
+        GpuArray<int*,ExaEpi::max_num_diseases> status_ptrs;
+        GpuArray<ParticleReal*,ExaEpi::max_num_diseases> counter_ptrs, timer_ptrs;
+        for (int d = 0; d < n_disease; d++) {
+            status_ptrs[d] = soa.GetIntData(i_RT+i0(d)+IntIdxDisease::status).data();
+            counter_ptrs[d] = soa.GetRealData(r_RT+r0(d)+RealIdxDisease::disease_counter).data();
+            timer_ptrs[d] = soa.GetRealData(r_RT+r0(d)+RealIdxDisease::treatment_timer).data();
+        }
 
         int my_proc = MyProc();
         int block_pi = 0;
@@ -691,9 +610,11 @@
                 agent.pos(0) = px;
                 agent.pos(1) = py;
 
-                status_ptr[pi] = 0;
-                counter_ptr[pi] = 0.0_rt;
-                timer_ptr[pi] = 0.0_rt;
+                for (int d = 0; d < n_disease; d++) {
+                    status_ptrs[d][pi] = 0;
+                    counter_ptrs[d][pi] = 0.0_rt;
+                    timer_ptrs[d][pi] = 0.0_rt;
+                }
 
                 auto age = person.pr_age;
                 // Age group (under 5, 5-17, 18-29, 30-64, 65+)
@@ -836,16 +757,10 @@
 
             amrex::ParallelFor( np, [=] AMREX_GPU_DEVICE (int ip) noexcept
             {
-<<<<<<< HEAD
-                ParticleType& p = pstruct[ip];
-                set_particle_pos(p.pos(0), p.pos(1), work_i_ptr[ip], work_j_ptr[ip], dx[0], dx[1], _ic_type, _min_pos_x, _min_pos_y);
-=======
                 if (!isHospitalized(ip, ptd)) {
                     ParticleType& p = pstruct[ip];
-                    p.pos(0) = (work_i_ptr[ip] + 0.5_prt)*dx[0];
-                    p.pos(1) = (work_j_ptr[ip] + 0.5_prt)*dx[1];
-                }
->>>>>>> 68e4fefe
+                    set_particle_pos(p.pos(0), p.pos(1), work_i_ptr[ip], work_j_ptr[ip], dx[0], dx[1], _ic_type, _min_pos_x, _min_pos_y);
+                }
             });
         }
     }
@@ -887,16 +802,10 @@
 
             amrex::ParallelFor( np, [=] AMREX_GPU_DEVICE (int ip) noexcept
             {
-<<<<<<< HEAD
-                ParticleType& p = pstruct[ip];
-                set_particle_pos(p.pos(0), p.pos(1), home_i_ptr[ip], home_j_ptr[ip], dx[0], dx[1], _ic_type, _min_pos_x, _min_pos_y);
-=======
                 if (!isHospitalized(ip, ptd)) {
                     ParticleType& p = pstruct[ip];
-                    p.pos(0) = (home_i_ptr[ip] + 0.5_prt)*dx[0];
-                    p.pos(1) = (home_j_ptr[ip] + 0.5_prt)*dx[1];
-                }
->>>>>>> 68e4fefe
+                    set_particle_pos(p.pos(0), p.pos(1), home_i_ptr[ip], home_j_ptr[ip], dx[0], dx[1], _ic_type, _min_pos_x, _min_pos_y);
+                }
             });
         }
     }
@@ -908,7 +817,7 @@
 
     For each agent, set its position to a random location with a probabilty of 0.01%
 */
-void AgentContainer::moveRandomTravel (const iMultiFab& unit_mf)
+void AgentContainer::moveRandomTravel ()
 {
     BL_PROFILE("AgentContainer::moveRandomTravel");
 
@@ -1227,13 +1136,8 @@
     Returns a vector with 5 components corresponding to each value of #Status; each element is
     the total number of agents at a step with the corresponding #Status (in that order).
 */
-<<<<<<< HEAD
-std::array<Long, 9> AgentContainer::getTotals () {
+std::array<Long, 9> AgentContainer::getTotals (const int a_d /*!< disease index */) {
     BL_PROFILE("AgentContainer::getTotals");
-=======
-std::array<Long, 9> AgentContainer::getTotals (const int a_d /*!< disease index */) {
-    BL_PROFILE("getTotals");
->>>>>>> 68e4fefe
     amrex::ReduceOps<ReduceOpSum, ReduceOpSum, ReduceOpSum, ReduceOpSum, ReduceOpSum, ReduceOpSum, ReduceOpSum, ReduceOpSum, ReduceOpSum> reduce_ops;
     auto r = amrex::ParticleReduce<ReduceData<int,int,int,int,int,int,int,int,int>> (
                   *this, [=] AMREX_GPU_DEVICE (const AgentContainer::ParticleTileType::ConstParticleTileDataType& ptd, const int i) noexcept
@@ -1341,8 +1245,6 @@
     }
 }
 
-<<<<<<< HEAD
-
 void AgentContainer::writeAgentsFile (const string &fname, int step_number) {
     BL_PROFILE("AgentContainer::writeAgentsFile");
     string my_fname = fname;
@@ -1357,6 +1259,8 @@
     for (int lev = 0; lev <= finestLevel(); ++lev) {
         auto& plev  = GetParticles(lev);
         int max_x = 0, max_y = 0;
+        int i_RT = IntIdx::nattribs;
+        int n_disease = m_num_diseases;
         for (MFIter mfi = MakeMFIter(lev, TilingIfNotGPU()); mfi.isValid(); ++mfi) {
             int gid = mfi.index();
             int tid = mfi.LocalTileIndex();
@@ -1373,13 +1277,19 @@
             auto nborhood_ptr = soa.GetIntData(IntIdx::nborhood).data();
             auto school_ptr = soa.GetIntData(IntIdx::school).data();
             auto workgroup_ptr = soa.GetIntData(IntIdx::workgroup).data();
-            auto status_ptr = soa.GetIntData(IntIdx::status).data();
+            GpuArray<int*, ExaEpi::max_num_diseases> status_ptrs;
+            for (int d = 0; d < n_disease; d++) {
+                status_ptrs[d] = soa.GetIntData(i_RT+i0(d)+IntIdxDisease::status).data();
+            }
             for (int i = 0; i < np; i++) {
                 auto& agent = aos[i];
                 if (step_number != -1) {
                     outfs << agent.id() << "\t" << std::fixed << std::setprecision(8)
                           << agent.pos(0) << "\t" << agent.pos(1) << "\t"
-                          << home_i_ptr[i] << "," << home_j_ptr[i] << "\t" << status_ptr[i] << "\n";
+                          << home_i_ptr[i] << "," << home_j_ptr[i] << "\t";
+                    for (int d = 0; d < n_disease; d++) {
+                        outfs << status_ptrs[d][i] << "\n";
+                    }
                 } else {
                     outfs << agent.id() << "\t" << std::fixed << std::setprecision(8)
                           << agent.pos(0) << "\t" << agent.pos(1) << "\t"
@@ -1427,7 +1337,7 @@
     outfs.close();
 }
 
-void AgentContainer::infectAgents (const CaseData &cases) {
+void AgentContainer::infectAgents (const CaseData &cases, int disease_i) {
     BL_PROFILE("AgentContainer::infectAgents");
     // infect with given probability
     // FIXME: this isn't accurate enough. Need to actually randomly pick agents until we have enough
@@ -1467,20 +1377,23 @@
                 tot_num_infections += cases.num_cases[i];
             }
         }
-        const auto* lparm = getDiseaseParameters_d();
+        const auto* lparm = getDiseaseParameters_d(disease_i);
         // infect with probability determined by the total number of candidates and infections
         int num_infected = 0;
+        int i_RT = IntIdx::nattribs;
+        int r_RT = RealIdx::nattribs;
         for (MFIter mfi = MakeMFIter(lev, TilingIfNotGPU()); mfi.isValid(); ++mfi) {
             auto& ptile = plev[std::make_pair(mfi.index(), mfi.LocalTileIndex())];
             auto& soa = ptile.GetStructOfArrays();
             const auto np = ptile.numParticles();
             auto home_i_ptr = soa.GetIntData(IntIdx::home_i).data();
             auto home_j_ptr = soa.GetIntData(IntIdx::home_j).data();
-            auto status_ptr = soa.GetIntData(IntIdx::status).data();
-            auto counter_ptr = soa.GetRealData(RealIdx::disease_counter).data();
-            auto incubation_period_ptr = soa.GetRealData(RealIdx::incubation_period).data();
-            auto infectious_period_ptr = soa.GetRealData(RealIdx::infectious_period).data();
-            auto symptomdev_period_ptr = soa.GetRealData(RealIdx::symptomdev_period).data();
+            auto status_ptr = soa.GetIntData(i_RT + i0(disease_i) + IntIdxDisease::status).data();
+            auto counter_ptr = soa.GetRealData(r_RT + r0(disease_i) + RealIdxDisease::disease_counter).data();
+            auto timer_ptr = soa.GetRealData(r_RT+r0(disease_i)+RealIdxDisease::treatment_timer).data();
+            auto incubation_period_ptr = soa.GetRealData(r_RT+r0(disease_i)+RealIdxDisease::incubation_period).data();
+            auto infectious_period_ptr = soa.GetRealData(r_RT+r0(disease_i)+RealIdxDisease::infectious_period).data();
+            auto symptomdev_period_ptr = soa.GetRealData(r_RT+r0(disease_i)+RealIdxDisease::symptomdev_period).data();
             auto FIPS_arr = FIPS_mf[mfi].array();
             RandomEngine engine;
             for (int i = 0; i < np; i++) {
@@ -1492,9 +1405,10 @@
                     if (Random_int(num_candidates[fips], engine) < cases_in_fips) {
                         status_ptr[i] = Status::infected;
                         counter_ptr[i] = 0;
-                        incubation_period_ptr[i] = RandomNormal(lparm->incubation_length_mean, lparm->incubation_length_std, engine);
+                        timer_ptr[i] = 0;
+                        incubation_period_ptr[i] = RandomNormal(lparm->latent_length_mean, lparm->latent_length_std, engine);
                         infectious_period_ptr[i] = RandomNormal(lparm->infectious_length_mean, lparm->infectious_length_std, engine);
-                        symptomdev_period_ptr[i] = RandomNormal(lparm->symptomdev_length_mean, lparm->symptomdev_length_std, engine);
+                        symptomdev_period_ptr[i] = RandomNormal(lparm->incubation_length_mean, lparm->incubation_length_std, engine);
                         num_infected++;
                     }
                 }
@@ -1504,8 +1418,8 @@
         ParallelDescriptor::ReduceIntSum(num_infected);
         Print() << "Actual total number infected " << num_infected << " instead of " << tot_num_infections << " cases\n";
     }
-
-=======
+}
+
 /*! \brief Interaction with agents on random travel */
 void AgentContainer::interactRandomTravel ( MultiFab& a_mask_behavior, /*!< Masking behavior */
                                             AgentContainer& on_travel_pc /*< agents that are on random_travel */)
@@ -1514,5 +1428,4 @@
     if (haveInteractionModel(ExaEpi::InteractionNames::random)) {
         m_interactions[ExaEpi::InteractionNames::random]->interactAgents( *this, a_mask_behavior, on_travel_pc);
     }
->>>>>>> 68e4fefe
 }