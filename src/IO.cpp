/*! @file IO.cpp
    \brief Contains IO functions in #ExaEpi::IO namespace
*/

#include <AMReX_GpuContainers.H>
#include <AMReX_PlotFileUtil.H>
#include <AMReX_REAL.H>
#include <AMReX_Utility.H>

#include "IO.H"

#include <vector>

using namespace amrex;

namespace ExaEpi
{
namespace IO
{

/*! \brief Write plotfile of computational domain with disease spread and census data at a given step.

    Writes the current disease spread information and census data (unit, FIPS code, census tract ID,
    and community number) to a plotfile:
    + Create an output MultiFab (with the same domain and distribution map as the particle container)
      with 5*(number of diseases)+4 components:

      For each disease (0 <= d < n, d being the disease index, n being the number of diseases):
      + component 5*d+0: total
      + component 5*d+1: never infected (#Status::never)
      + component 5*d+2: infected (#Status::infected)
      + component 5*d+3: immune (#Status::immune)
      + component 5*d+4: susceptible (#Status::susceptible)

      Then (n being the number of diseases):
      + component 5*n+0: unit number
      + component 5*n+1: FIPS ID
      + component 5*n+2: census tract number
      + component 5*n+3: community number
    + Get disease spread data (first 5*n components) from AgentContainer::generateCellData().
    + Copy unit number, FIPS code, census tract ID, and community number from the input MultiFabs to
      the remaining components.
    + Write the output MultiFab to file.
    + Write agents to file - see AgentContainer::WritePlotFile().
*/
<<<<<<< HEAD
void writePlotFile (const AgentContainer& pc,   /*!< Agent (particle) container */
                    const Real cur_time,        /*!< current time */
                    const int step              /*!< Current step */) {
    amrex::Print() << "Writing plotfile at step " << step << "\n";
=======
void writePlotFile (const AgentContainer& pc, /*!< Agent (particle) container */
                    const iMultiFab& /*num_residents*/,
                    const iMultiFab& unit_mf, /*!< MultiFab with unit number of each community */
                    const iMultiFab& FIPS_mf, /*!< MultiFab with FIPS code and census tract ID */
                    const iMultiFab& comm_mf, /*!< MultiFab of community number */
                    const int num_diseases, /*!< Number of diseases */
                    const std::vector<std::string>& disease_names, /*!< Names of diseases */
                    const Real cur_time, /*!< current time */
                    const int step /*!< Current step */) {
    amrex::Print() << "Writing plotfile \n";
>>>>>>> 68e4fefe

    static const int ncomp_d = 5;
    static const int ncomp = ncomp_d*num_diseases + 4;

    MultiFab output_mf(pc.ParticleBoxArray(0),
                       pc.ParticleDistributionMap(0), ncomp, 0);
    output_mf.setVal(0.0);
    pc.generateCellData(output_mf);

<<<<<<< HEAD
    amrex::Copy(output_mf, pc.unit_mf, 0, 5, 1, 0);
    amrex::Copy(output_mf, pc.FIPS_mf, 0, 6, 2, 0);
    amrex::Copy(output_mf, pc.comm_mf, 0, 8, 1, 0);

    amrex::Vector<int> write_real_comp;
    amrex::Vector<int> write_int_comp;
    amrex::Vector<std::string> real_comp_names = {"disease_counter", "treatment_timer", "infection_prob", "incubation_period",
                                                  "infectious_period", "symptomdev_period"};
    amrex::Vector<std::string> int_comp_names = {"status", "strain", "age_group", "family", "home_i", "home_j", "work_i", "work_j",
                                                 "nborhood", "school", "workgroup", "withdrawn", "symptomatic"};

    if (step == 0) {
        write_real_comp = {1, 1, 1, 1, 1, 1};
        write_int_comp = {1, 1, 1, 1, 1, 1, 1, 1, 1, 1, 1, 1, 1};
    } else {
        write_real_comp = {1, 1, 1, 0, 0, 0};
        write_int_comp = {1, 0, 0, 0, 0, 0, 0, 0, 0, 0, 0, 1, 1};
    }

    WriteSingleLevelPlotfile(amrex::Concatenate("plt", step, 5), output_mf,
                            {"total", "never_infected", "infected", "immune", "susceptible", "unit", "FIPS", "Tract", "comm"},
                            pc.ParticleGeom(0), cur_time, step);
=======
    amrex::Copy(output_mf, unit_mf, 0, ncomp_d*num_diseases  , 1, 0);
    amrex::Copy(output_mf, FIPS_mf, 0, ncomp_d*num_diseases+1, 2, 0);
    amrex::Copy(output_mf, comm_mf, 0, ncomp_d*num_diseases+3, 1, 0);

    {
        Vector<std::string> plt_varnames = {};
        if (num_diseases == 1) {
            plt_varnames.push_back("total");
            plt_varnames.push_back("never_infected");
            plt_varnames.push_back("infected");
            plt_varnames.push_back("immune");
            plt_varnames.push_back("susceptible");
        } else {
            for (int d = 0; d < num_diseases; d++) {
                plt_varnames.push_back(disease_names[d]+"_total");
                plt_varnames.push_back(disease_names[d]+"_never_infected");
                plt_varnames.push_back(disease_names[d]+"_infected");
                plt_varnames.push_back(disease_names[d]+"_immune");
                plt_varnames.push_back(disease_names[d]+"_susceptible");
            }
        }
        plt_varnames.push_back("unit");
        plt_varnames.push_back("FIPS");
        plt_varnames.push_back("Tract");
        plt_varnames.push_back("comm");

#ifdef AMREX_USE_HDF5
        WriteSingleLevelPlotfileHDF5MultiDset(  amrex::Concatenate("plt", step, 5),
                                                output_mf,
                                                plt_varnames,
                                                pc.ParticleGeom(0),
                                                cur_time,
                                                step,
                                                "ZLIB@3" );
#else
        WriteSingleLevelPlotfile(   amrex::Concatenate("plt", step, 5),
                                    output_mf,
                                    plt_varnames,
                                    pc.ParticleGeom(0),
                                    cur_time,
                                    step );
#endif
    }

    {
        Vector<int> write_real_comp = {}, write_int_comp = {};
        Vector<std::string> real_varnames = {}, int_varnames = {};
        // non-disease-specific attributes
        int_varnames.push_back ("age_group"); write_int_comp.push_back(static_cast<int>(step==0));
        int_varnames.push_back ("family"); write_int_comp.push_back(static_cast<int>(step==0));
        int_varnames.push_back ("home_i"); write_int_comp.push_back(static_cast<int>(step==0));
        int_varnames.push_back ("home_j"); write_int_comp.push_back(static_cast<int>(step==0));
        int_varnames.push_back ("work_i"); write_int_comp.push_back(static_cast<int>(step==0));
        int_varnames.push_back ("work_j"); write_int_comp.push_back(static_cast<int>(step==0));
        int_varnames.push_back ("hosp_i"); write_int_comp.push_back(static_cast<int>(step==0));
        int_varnames.push_back ("hosp_j"); write_int_comp.push_back(static_cast<int>(step==0));
        int_varnames.push_back ("nborhood"); write_int_comp.push_back(static_cast<int>(step==0));
        int_varnames.push_back ("school"); write_int_comp.push_back(static_cast<int>(step==0));
        int_varnames.push_back ("workgroup"); write_int_comp.push_back(static_cast<int>(step==0));
        int_varnames.push_back ("work_nborhood"); write_int_comp.push_back(static_cast<int>(step==0));
        int_varnames.push_back ("withdrawn"); write_int_comp.push_back(1);
        int_varnames.push_back ("random_travel"); write_int_comp.push_back(1);
        // disease-specific (runtime-added) attributes
        if (num_diseases == 1) {
            real_varnames.push_back("treatment_timer"); write_real_comp.push_back(1);
            real_varnames.push_back("disease_counter"); write_real_comp.push_back(1);
            real_varnames.push_back("infection_prob"); write_real_comp.push_back(1);
            real_varnames.push_back("incubation_period"); write_real_comp.push_back(static_cast<int>(step==0));
            real_varnames.push_back("infectious_period"); write_real_comp.push_back(static_cast<int>(step==0));
            real_varnames.push_back("symptomdev_period"); write_real_comp.push_back(static_cast<int>(step==0));
            int_varnames.push_back ("status"); write_int_comp.push_back(1);
            int_varnames.push_back ("strain"); write_int_comp.push_back(static_cast<int>(step==0));
            int_varnames.push_back ("symptomatic"); write_int_comp.push_back(1);
        } else {
            for (int d = 0; d < num_diseases; d++) {
                real_varnames.push_back(disease_names[d]+"treatment_timer"); write_real_comp.push_back(1);
                real_varnames.push_back(disease_names[d]+"_disease_counter"); write_real_comp.push_back(1);
                real_varnames.push_back(disease_names[d]+"_infection_prob"); write_real_comp.push_back(1);
                real_varnames.push_back(disease_names[d]+"_incubation_period"); write_real_comp.push_back(static_cast<int>(step==0));
                real_varnames.push_back(disease_names[d]+"_infectious_period"); write_real_comp.push_back(static_cast<int>(step==0));
                real_varnames.push_back(disease_names[d]+"_symptomdev_period"); write_real_comp.push_back(static_cast<int>(step==0));
                int_varnames.push_back (disease_names[d]+"_status"); write_int_comp.push_back(1);
                int_varnames.push_back (disease_names[d]+"_strain"); write_int_comp.push_back(static_cast<int>(step==0));
                int_varnames.push_back (disease_names[d]+"_symptomatic"); write_int_comp.push_back(1);
            }
        }
>>>>>>> 68e4fefe

#ifdef AMREX_USE_HDF5
        pc.WritePlotFileHDF5(   amrex::Concatenate("plt", step, 5),
                                "agents",
                                write_real_comp,
                                write_int_comp,
                                real_varnames,
                                int_varnames,
                                "ZLIB@3" );
#else
        pc.WritePlotFile(   amrex::Concatenate("plt", step, 5),
                            "agents",
                            write_real_comp,
                            write_int_comp,
                            real_varnames,
                            int_varnames );
#endif
    }
}

/*! \brief Writes diagnostic data by FIPS code

    Writes a file with the total number of infected agents for each unit;
    it writes out the number of infected agents in the same order as the units in the
    census data file.
    + Creates a output vector of size #DemographicData::Nunit (total number of units).
    + Gets the disease status in agents from AgentContainer::generateCellData().
    + On each processor, sets the unit-th element of the output vector to the number of
      infected agents in the communities on this processor belonging to that unit.
    + Sum across all processors and write to file.
*/
void writeFIPSData (const AgentContainer& agents, /*!< Agents (particle) container */
<<<<<<< HEAD
                    const DemographicData& demo,  /*!< Demographic data */
                    const std::string& prefix,    /*!< Filename prefix */
                    const int step                /*!< Current step */) {
    amrex::Print() << "Generating diagnostic data by FIPS code \n";

    std::vector<amrex::Real> data(demo.Nunit, 0.0);
    amrex::Gpu::DeviceVector<amrex::Real> d_data(data.size(), 0.0);
    amrex::Real* const AMREX_RESTRICT data_ptr = d_data.dataPtr();
=======
                    const iMultiFab& unit_mf, /*!< MultiFab with unit number of each community */
                    const iMultiFab& /*FIPS_mf*/,
                    const iMultiFab& /*comm_mf*/,
                    const DemographicData& demo, /*!< Demographic data */
                    const std::string& prefix, /*!< Filename prefix */
                    const int num_diseases, /*!< Number of diseases */
                    const std::vector<std::string>& disease_names, /*!< Names of diseases */
                    const int step /*!< Current step */)
{
    static const int ncomp_d = 5;
    static const int ncomp = ncomp_d*num_diseases + 4;
>>>>>>> 68e4fefe

    static const int nlevs = std::max(0, agents.finestLevel()+1);
    std::vector<std::unique_ptr<MultiFab>> mf_vec;
    mf_vec.resize(nlevs);
    for (int lev = 0; lev < nlevs; ++lev) {
        mf_vec[lev] = std::make_unique<MultiFab>(   agents.ParticleBoxArray(lev),
                                                    agents.ParticleDistributionMap(lev),
                                                    ncomp,
                                                    0 );
        mf_vec[lev]->setVal(0.0);
        agents.generateCellData(*mf_vec[lev]);
    }

    for (int d = 0; d < num_diseases; d++) {

        amrex::Print() << "Generating diagnostic data by FIPS code "
                       << "for " << disease_names[d] << "\n";

        std::vector<amrex::Real> data(demo.Nunit, 0.0);
        amrex::Gpu::DeviceVector<amrex::Real> d_data(data.size(), 0.0);
        amrex::Real* const AMREX_RESTRICT data_ptr = d_data.dataPtr();

        for (int lev = 0; lev < nlevs; ++lev) {
#ifdef AMREX_USE_OMP
#pragma omp parallel if (amrex::Gpu::notInLaunchRegion())
#endif
            {
<<<<<<< HEAD
                auto unit_arr = agents.unit_mf[mfi].array();
                auto cell_data_arr = mf[mfi].array();

                auto bx = mfi.tilebox();
                amrex::ParallelFor(bx, [=] AMREX_GPU_DEVICE (int i, int j, int k) noexcept
                    {
                        int unit = unit_arr(i, j, k);  // which FIPS
                        int num_infected = int(cell_data_arr(i, j, k, 2));
                        amrex::Gpu::Atomic::AddNoRet(&data_ptr[unit], (amrex::Real) num_infected);
                    });
=======
                for (MFIter mfi(*mf_vec[lev], TilingIfNotGPU()); mfi.isValid(); ++mfi)
                {
                    auto unit_arr = unit_mf[mfi].array();
                    auto cell_data_arr = (*mf_vec[lev])[mfi].array();

                    auto bx = mfi.tilebox();
                    amrex::ParallelFor(bx, [=] AMREX_GPU_DEVICE (int i, int j, int k) noexcept
                        {
                            int unit = unit_arr(i, j, k);  // which FIPS
                            int num_infected = int(cell_data_arr(i, j, k, 2));
                            amrex::Gpu::Atomic::AddNoRet(&data_ptr[unit], (amrex::Real) num_infected);
                        });
                }
>>>>>>> 68e4fefe
            }
        }

        // blocking copy from device to host
        amrex::Gpu::copy(amrex::Gpu::deviceToHost,
                         d_data.begin(), d_data.end(), data.begin());

        // reduced sum over mpi ranks
        ParallelDescriptor::ReduceRealSum
            (data.data(), data.size(), ParallelDescriptor::IOProcessorNumber());

        if (ParallelDescriptor::IOProcessor())
        {
            std::string fn = amrex::Concatenate(prefix, step, 5);
            if (num_diseases > 1) { fn += ("_" + disease_names[d]); }
            std::ofstream ofs{fn, std::ofstream::out | std::ofstream::app};

            // set precision
            ofs << std::fixed << std::setprecision(14) << std::scientific;

            // loop over data size and write
            for (const auto& item : data) {
                ofs << " " << item;
            }

            ofs << std::endl;
            ofs.close();
        }
    }
}

}
}<|MERGE_RESOLUTION|>--- conflicted
+++ resolved
@@ -43,23 +43,12 @@
     + Write the output MultiFab to file.
     + Write agents to file - see AgentContainer::WritePlotFile().
 */
-<<<<<<< HEAD
 void writePlotFile (const AgentContainer& pc,   /*!< Agent (particle) container */
+                    const int num_diseases, /*!< Number of diseases */
+                    const std::vector<std::string>& disease_names, /*!< Names of diseases */
                     const Real cur_time,        /*!< current time */
                     const int step              /*!< Current step */) {
     amrex::Print() << "Writing plotfile at step " << step << "\n";
-=======
-void writePlotFile (const AgentContainer& pc, /*!< Agent (particle) container */
-                    const iMultiFab& /*num_residents*/,
-                    const iMultiFab& unit_mf, /*!< MultiFab with unit number of each community */
-                    const iMultiFab& FIPS_mf, /*!< MultiFab with FIPS code and census tract ID */
-                    const iMultiFab& comm_mf, /*!< MultiFab of community number */
-                    const int num_diseases, /*!< Number of diseases */
-                    const std::vector<std::string>& disease_names, /*!< Names of diseases */
-                    const Real cur_time, /*!< current time */
-                    const int step /*!< Current step */) {
-    amrex::Print() << "Writing plotfile \n";
->>>>>>> 68e4fefe
 
     static const int ncomp_d = 5;
     static const int ncomp = ncomp_d*num_diseases + 4;
@@ -69,33 +58,9 @@
     output_mf.setVal(0.0);
     pc.generateCellData(output_mf);
 
-<<<<<<< HEAD
-    amrex::Copy(output_mf, pc.unit_mf, 0, 5, 1, 0);
-    amrex::Copy(output_mf, pc.FIPS_mf, 0, 6, 2, 0);
-    amrex::Copy(output_mf, pc.comm_mf, 0, 8, 1, 0);
-
-    amrex::Vector<int> write_real_comp;
-    amrex::Vector<int> write_int_comp;
-    amrex::Vector<std::string> real_comp_names = {"disease_counter", "treatment_timer", "infection_prob", "incubation_period",
-                                                  "infectious_period", "symptomdev_period"};
-    amrex::Vector<std::string> int_comp_names = {"status", "strain", "age_group", "family", "home_i", "home_j", "work_i", "work_j",
-                                                 "nborhood", "school", "workgroup", "withdrawn", "symptomatic"};
-
-    if (step == 0) {
-        write_real_comp = {1, 1, 1, 1, 1, 1};
-        write_int_comp = {1, 1, 1, 1, 1, 1, 1, 1, 1, 1, 1, 1, 1};
-    } else {
-        write_real_comp = {1, 1, 1, 0, 0, 0};
-        write_int_comp = {1, 0, 0, 0, 0, 0, 0, 0, 0, 0, 0, 1, 1};
-    }
-
-    WriteSingleLevelPlotfile(amrex::Concatenate("plt", step, 5), output_mf,
-                            {"total", "never_infected", "infected", "immune", "susceptible", "unit", "FIPS", "Tract", "comm"},
-                            pc.ParticleGeom(0), cur_time, step);
-=======
-    amrex::Copy(output_mf, unit_mf, 0, ncomp_d*num_diseases  , 1, 0);
-    amrex::Copy(output_mf, FIPS_mf, 0, ncomp_d*num_diseases+1, 2, 0);
-    amrex::Copy(output_mf, comm_mf, 0, ncomp_d*num_diseases+3, 1, 0);
+    amrex::Copy(output_mf, pc.unit_mf, 0, ncomp_d*num_diseases  , 1, 0);
+    amrex::Copy(output_mf, pc.FIPS_mf, 0, ncomp_d*num_diseases+1, 2, 0);
+    amrex::Copy(output_mf, pc.comm_mf, 0, ncomp_d*num_diseases+3, 1, 0);
 
     {
         Vector<std::string> plt_varnames = {};
@@ -179,7 +144,6 @@
                 int_varnames.push_back (disease_names[d]+"_symptomatic"); write_int_comp.push_back(1);
             }
         }
->>>>>>> 68e4fefe
 
 #ifdef AMREX_USE_HDF5
         pc.WritePlotFileHDF5(   amrex::Concatenate("plt", step, 5),
@@ -212,29 +176,13 @@
     + Sum across all processors and write to file.
 */
 void writeFIPSData (const AgentContainer& agents, /*!< Agents (particle) container */
-<<<<<<< HEAD
                     const DemographicData& demo,  /*!< Demographic data */
                     const std::string& prefix,    /*!< Filename prefix */
-                    const int step                /*!< Current step */) {
-    amrex::Print() << "Generating diagnostic data by FIPS code \n";
-
-    std::vector<amrex::Real> data(demo.Nunit, 0.0);
-    amrex::Gpu::DeviceVector<amrex::Real> d_data(data.size(), 0.0);
-    amrex::Real* const AMREX_RESTRICT data_ptr = d_data.dataPtr();
-=======
-                    const iMultiFab& unit_mf, /*!< MultiFab with unit number of each community */
-                    const iMultiFab& /*FIPS_mf*/,
-                    const iMultiFab& /*comm_mf*/,
-                    const DemographicData& demo, /*!< Demographic data */
-                    const std::string& prefix, /*!< Filename prefix */
                     const int num_diseases, /*!< Number of diseases */
                     const std::vector<std::string>& disease_names, /*!< Names of diseases */
-                    const int step /*!< Current step */)
-{
+                    const int step                /*!< Current step */) {
     static const int ncomp_d = 5;
     static const int ncomp = ncomp_d*num_diseases + 4;
->>>>>>> 68e4fefe
-
     static const int nlevs = std::max(0, agents.finestLevel()+1);
     std::vector<std::unique_ptr<MultiFab>> mf_vec;
     mf_vec.resize(nlevs);
@@ -261,21 +209,9 @@
 #pragma omp parallel if (amrex::Gpu::notInLaunchRegion())
 #endif
             {
-<<<<<<< HEAD
-                auto unit_arr = agents.unit_mf[mfi].array();
-                auto cell_data_arr = mf[mfi].array();
-
-                auto bx = mfi.tilebox();
-                amrex::ParallelFor(bx, [=] AMREX_GPU_DEVICE (int i, int j, int k) noexcept
-                    {
-                        int unit = unit_arr(i, j, k);  // which FIPS
-                        int num_infected = int(cell_data_arr(i, j, k, 2));
-                        amrex::Gpu::Atomic::AddNoRet(&data_ptr[unit], (amrex::Real) num_infected);
-                    });
-=======
                 for (MFIter mfi(*mf_vec[lev], TilingIfNotGPU()); mfi.isValid(); ++mfi)
                 {
-                    auto unit_arr = unit_mf[mfi].array();
+                    auto unit_arr = agents.unit_mf[mfi].array();
                     auto cell_data_arr = (*mf_vec[lev])[mfi].array();
 
                     auto bx = mfi.tilebox();
@@ -286,7 +222,6 @@
                             amrex::Gpu::Atomic::AddNoRet(&data_ptr[unit], (amrex::Real) num_infected);
                         });
                 }
->>>>>>> 68e4fefe
             }
         }
 
