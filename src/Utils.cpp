/*! @file Utils.cpp
    \brief Contains function implementations for the #ExaEpi::Utils namespace
*/

#include <AMReX.H>
#include <AMReX_Box.H>
#include <AMReX_CoordSys.H>
#include <AMReX_Geometry.H>
#include <AMReX_IntVect.H>
#include <AMReX_ParmParse.H>
#include <AMReX_RealBox.H>


#include "DemographicData.H"
#include "Utils.H"

#include <cmath>
#include <string>

using namespace amrex;
using namespace ExaEpi;

/*! \brief Read in test parameters in #ExaEpi::TestParams from input file */
void ExaEpi::Utils::get_test_params (   TestParams& params,         /*!< Test parameters */
                                        const std::string& prefix   /*!< ParmParse prefix */ )
{
    ParmParse pp(prefix);
    params.size = {1, 1};
    pp.query("size", params.size);

    params.max_grid_size = 16;
    pp.query("max_grid_size", params.max_grid_size);

    pp.get("nsteps", params.nsteps);

    params.plot_int = -1;
    pp.query("plot_int", params.plot_int);

    params.random_travel_int = -1;
    pp.query("random_travel_int", params.random_travel_int);

<<<<<<< HEAD
    std::string ic_type = "census";
=======
    params.num_diseases = 1;
    pp.query("number_of_diseases", params.num_diseases);

    params.disease_names.resize(params.num_diseases);
    for (int d = 0; d < params.num_diseases; d++) {
        params.disease_names[d] = amrex::Concatenate("default", d, 2);
    }
    pp.queryarr("disease_names", params.disease_names,0,params.num_diseases);

    params.initial_case_type.resize(params.num_diseases);
    params.num_initial_cases.resize(params.num_diseases);
    params.case_filename.resize(params.num_diseases);

    std::string ic_type = "demo";
>>>>>>> 68e4fefe
    pp.query( "ic_type", ic_type );
    if (ic_type == "census") {
        params.ic_type = ICType::Census;
        pp.get("census_filename", params.census_filename);
<<<<<<< HEAD
    } else if (ic_type == "urbanpop") {
        params.ic_type = ICType::UrbanPop;
        pp.get("urbanpop_filename", params.urbanpop_filename);
=======
        pp.get("workerflow_filename", params.workerflow_filename);
        pp.getarr("initial_case_type", params.initial_case_type,0,params.num_diseases);
        if (params.num_diseases == 1) {
            if (params.initial_case_type[0] == "file") {
                if (pp.contains("case_filename")) {
                    pp.get("case_filename", params.case_filename[0]);
                } else {
                    std::string key = "case_filename_" + params.disease_names[0];
                    pp.get(key.c_str(), params.case_filename[0]);
                }
            } else if (params.initial_case_type[0] == "random") {
                if (pp.contains("num_initial_cases")) {
                    pp.get("num_initial_cases", params.num_initial_cases[0]);
                } else {
                    std::string key = "num_initial_cases_" + params.disease_names[0];
                    pp.get(key.c_str(), params.num_initial_cases[0]);
                }
            } else {
                amrex::Abort("initial case type not recognized");
            }
        } else {
            for (int d = 0; d < params.num_diseases; d++) {
                if (params.initial_case_type[d] == "file") {
                    std::string key = "case_filename_" + params.disease_names[d];
                    pp.get(key.c_str(), params.case_filename[d]);
                } else if (params.initial_case_type[d] == "random") {
                    std::string key = "num_initial_cases_" + params.disease_names[d];
                    pp.get(key.c_str(), params.num_initial_cases[d]);
                } else {
                    amrex::Abort("initial case type not recognized");
                }
            }
        }
>>>>>>> 68e4fefe
    } else {
        amrex::Abort("ic type not recognized");
    }
    pp.get("workerflow_filename", params.workerflow_filename);
    pp.get("initial_case_type", params.initial_case_type);
    if (params.initial_case_type == "file") {
        pp.get("case_filename", params.case_filename);
    } else if (params.initial_case_type == "random") {
        pp.get("num_initial_cases", params.num_initial_cases);
    } else {
        amrex::Abort("initial case type not recognized");
    }

    params.aggregated_diag_int = -1;
    pp.query("aggregated_diag_int", params.aggregated_diag_int);
    if (params.aggregated_diag_int >= 0) {
        pp.get("aggregated_diag_prefix", params.aggregated_diag_prefix);
    }

    pp.query("shelter_start",  params.shelter_start);
    pp.query("shelter_length", params.shelter_length);

    pp.query("nborhood_size",  params.nborhood_size);
    pp.query("workgroup_size", params.workgroup_size);

    Long seed = 0;
    bool reset_seed = pp.query("seed", seed);
    if (reset_seed) {
        ULong gpu_seed = (ULong) seed;
        ULong cpu_seed = (ULong) seed;
        amrex::ResetRandomSeed(cpu_seed, gpu_seed);
    }
}

/*! \brief Set computational domain, i.e., number of cells in each direction, from the
    demographic data (number of communities).
 *
 *  If the initialization type (ExaEpi::TestParams::ic_type) is ExaEpi::ICType::Census, then
 *  + The domain is a 2D square, where the total number of cells is the lowest square of an
 *    integer that is greater than #DemographicData::Ncommunity
 *  + The physical size is 1.0 in each dimension.
 *
 *  A periodic Cartesian grid is defined.
*/
Geometry ExaEpi::Utils::get_geometry (const DemographicData&    demo,   /*!< demographic data */
                                      const TestParams&         params  /*!< test parameters */ ) {
    int is_per[BL_SPACEDIM];
    for (int i = 0; i < BL_SPACEDIM; i++) {
        is_per[i] = true;
    }

    RealBox real_box;
    Box base_domain;
    Geometry geom;

    if (params.ic_type == ICType::Census) {
        IntVect iv;
        iv[0] = iv[1] = (int) std::floor(std::sqrt((double) demo.Ncommunity));
        while (iv[0]*iv[1] <= demo.Ncommunity) {
            ++iv[0];
        }
        base_domain = Box(IntVect(AMREX_D_DECL(0, 0, 0)), iv-1);

        for (int n = 0; n < BL_SPACEDIM; n++)
        {
            real_box.setLo(n, 0.0);
            real_box.setHi(n, 1.0);
        }
    }

    geom.define(base_domain, &real_box, CoordSys::cartesian, is_per);
    return geom;
}<|MERGE_RESOLUTION|>--- conflicted
+++ resolved
@@ -39,9 +39,6 @@
     params.random_travel_int = -1;
     pp.query("random_travel_int", params.random_travel_int);
 
-<<<<<<< HEAD
-    std::string ic_type = "census";
-=======
     params.num_diseases = 1;
     pp.query("number_of_diseases", params.num_diseases);
 
@@ -55,17 +52,14 @@
     params.num_initial_cases.resize(params.num_diseases);
     params.case_filename.resize(params.num_diseases);
 
-    std::string ic_type = "demo";
->>>>>>> 68e4fefe
+    std::string ic_type = "census";
     pp.query( "ic_type", ic_type );
     if (ic_type == "census") {
         params.ic_type = ICType::Census;
         pp.get("census_filename", params.census_filename);
-<<<<<<< HEAD
     } else if (ic_type == "urbanpop") {
         params.ic_type = ICType::UrbanPop;
         pp.get("urbanpop_filename", params.urbanpop_filename);
-=======
         pp.get("workerflow_filename", params.workerflow_filename);
         pp.getarr("initial_case_type", params.initial_case_type,0,params.num_diseases);
         if (params.num_diseases == 1) {
@@ -99,18 +93,8 @@
                 }
             }
         }
->>>>>>> 68e4fefe
     } else {
         amrex::Abort("ic type not recognized");
-    }
-    pp.get("workerflow_filename", params.workerflow_filename);
-    pp.get("initial_case_type", params.initial_case_type);
-    if (params.initial_case_type == "file") {
-        pp.get("case_filename", params.case_filename);
-    } else if (params.initial_case_type == "random") {
-        pp.get("num_initial_cases", params.num_initial_cases);
-    } else {
-        amrex::Abort("initial case type not recognized");
     }
 
     params.aggregated_diag_int = -1;
